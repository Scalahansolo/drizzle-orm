import type { ExecutionContext } from 'ava';
import test from 'ava';
import { pgEnum, pgTable, serial, text, timestamp } from 'drizzle-orm/pg-core';
import { z } from 'zod';
import { createInsertSchema } from '../src/pg';

export const roleEnum = pgEnum('role', ['admin', 'user']);

const users = pgTable('users', {
	id: serial('id').primaryKey(),
	name: text('name').notNull(),
	email: text('email').notNull(),
	createdAt: timestamp('created_at').notNull().defaultNow(),
	role: roleEnum('role').notNull(),
<<<<<<< HEAD
	roleText: text('role1', { enum: ['admin', 'user'] }).notNull(),
	roleText2: text('role1', { enum: ['admin', 'user'] }).notNull().default('user'),
=======
	roleText: text<'admin' | 'user' | 'manager'>('role1').notNull(),
	roleText2: text<'admin' | 'user'>('role1').notNull().default('user'),
>>>>>>> 39a79e3d
});

const users1 = pgTable('users', {
	id: serial('id').primaryKey(),
});

{
	const test = createInsertSchema(users, {
		// @ts-expect-error
		roleText: z.enum(['admin', 'user']),
	});
}

function assertSchemasEqual<T extends z.SomeZodObject>(t: ExecutionContext, actual: T, expected: T) {
	t.deepEqual(Object.keys(actual.shape), Object.keys(expected.shape));

	Object.keys(actual.shape).forEach((key) => {
		t.deepEqual(actual.shape[key]!._def.typeName, expected.shape[key]?._def.typeName);
		if (actual.shape[key] instanceof z.ZodOptional) {
			t.deepEqual(actual.shape[key]!._def.innerType._def.typeName, expected.shape[key]!._def.innerType._def.typeName);
		}
	});
}

test('users insert schema w/ enum', (t) => {
<<<<<<< HEAD
	const actual = createInsertSchema(users, 'camel', (schema) => {
		return {
			id: schema.id.positive(),
			email: schema.email.email(),
		};
	});

	const test1 = createInsertSchema(users);
	const test2 = createInsertSchema(users, 'camel');
	const test3 = createInsertSchema(users, 'snake');
	const test4 = createInsertSchema(users, {
		roleText: z.enum(['admin', 'user']),
=======
	const actual = createInsertSchema(users, {
		id: (id) => id.positive(),
		email: (email) => email.email(),
		roleText: z.enum(['user', 'manager', 'admin']),
>>>>>>> 39a79e3d
	});

	{
		const test = createInsertSchema(users);
	}
	{
		const test = createInsertSchema(users, {
			roleText: z.enum(['admin', 'user', 'manager']),
		});
	}

	const expected = z.object({
		id: z.number().positive().optional(),
		name: z.string(),
		email: z.string().email(),
		createdAt: z.date().optional(),
		role: z.enum(['admin', 'user']),
		roleText: z.enum(['user', 'manager', 'admin']),
		roleText2: z.string().optional(),
	});

	assertSchemasEqual(t, actual, expected);
});

test('users insert schema w/ defaults', (t) => {
	const actual = createInsertSchema(users);

	const expected = z.object({
		id: z.number().optional(),
		name: z.string(),
		email: z.string(),
		createdAt: z.date().optional(),
		role: z.enum(['admin', 'user']),
		roleText: z.enum(['admin', 'user']),
		roleText2: z.enum(['admin', 'user']).optional(),
	});

	assertSchemasEqual(t, actual, expected);
});

<<<<<<< HEAD
test('users insert schema w/ snake case', (t) => {
	const actual = createInsertSchema(users, 'snake');

	const expected = z.object({
		id: z.number().optional(),
		name: z.string(),
		email: z.string(),
		created_at: z.date().optional(),
		role: z.enum(['admin', 'user']),
		role_text: z.enum(['admin', 'user']),
		role_text2: z.enum(['admin', 'user']).optional(),
	});

	assertSchemasEqual(t, actual, expected);
});

=======
>>>>>>> 39a79e3d
test('users1 insert schema w/ defaults', (t) => {
	const actual = createInsertSchema(users1);

	const expected = z.object({
		id: z.number().optional(),
	});

	assertSchemasEqual(t, actual, expected);
});<|MERGE_RESOLUTION|>--- conflicted
+++ resolved
@@ -2,7 +2,7 @@
 import test from 'ava';
 import { pgEnum, pgTable, serial, text, timestamp } from 'drizzle-orm/pg-core';
 import { z } from 'zod';
-import { createInsertSchema } from '../src/pg';
+import { createInsertSchema } from '../src';
 
 export const roleEnum = pgEnum('role', ['admin', 'user']);
 
@@ -12,25 +12,13 @@
 	email: text('email').notNull(),
 	createdAt: timestamp('created_at').notNull().defaultNow(),
 	role: roleEnum('role').notNull(),
-<<<<<<< HEAD
 	roleText: text('role1', { enum: ['admin', 'user'] }).notNull(),
-	roleText2: text('role1', { enum: ['admin', 'user'] }).notNull().default('user'),
-=======
-	roleText: text<'admin' | 'user' | 'manager'>('role1').notNull(),
-	roleText2: text<'admin' | 'user'>('role1').notNull().default('user'),
->>>>>>> 39a79e3d
+	roleText2: text('role2', { enum: ['admin', 'user'] }).notNull().default('user'),
 });
 
 const users1 = pgTable('users', {
 	id: serial('id').primaryKey(),
 });
-
-{
-	const test = createInsertSchema(users, {
-		// @ts-expect-error
-		roleText: z.enum(['admin', 'user']),
-	});
-}
 
 function assertSchemasEqual<T extends z.SomeZodObject>(t: ExecutionContext, actual: T, expected: T) {
 	t.deepEqual(Object.keys(actual.shape), Object.keys(expected.shape));
@@ -44,34 +32,14 @@
 }
 
 test('users insert schema w/ enum', (t) => {
-<<<<<<< HEAD
-	const actual = createInsertSchema(users, 'camel', (schema) => {
-		return {
-			id: schema.id.positive(),
-			email: schema.email.email(),
-		};
-	});
-
-	const test1 = createInsertSchema(users);
-	const test2 = createInsertSchema(users, 'camel');
-	const test3 = createInsertSchema(users, 'snake');
-	const test4 = createInsertSchema(users, {
-		roleText: z.enum(['admin', 'user']),
-=======
-	const actual = createInsertSchema(users, {
-		id: (id) => id.positive(),
-		email: (email) => email.email(),
+	const actual = createInsertSchema(users, (schema) => ({
+		id: schema.id.positive(),
+		email: schema.email.email(),
 		roleText: z.enum(['user', 'manager', 'admin']),
->>>>>>> 39a79e3d
-	});
+	}));
 
 	{
-		const test = createInsertSchema(users);
-	}
-	{
-		const test = createInsertSchema(users, {
-			roleText: z.enum(['admin', 'user', 'manager']),
-		});
+		createInsertSchema(users);
 	}
 
 	const expected = z.object({
@@ -81,7 +49,7 @@
 		createdAt: z.date().optional(),
 		role: z.enum(['admin', 'user']),
 		roleText: z.enum(['user', 'manager', 'admin']),
-		roleText2: z.string().optional(),
+		roleText2: z.enum(['admin', 'user']).optional(),
 	});
 
 	assertSchemasEqual(t, actual, expected);
@@ -103,25 +71,6 @@
 	assertSchemasEqual(t, actual, expected);
 });
 
-<<<<<<< HEAD
-test('users insert schema w/ snake case', (t) => {
-	const actual = createInsertSchema(users, 'snake');
-
-	const expected = z.object({
-		id: z.number().optional(),
-		name: z.string(),
-		email: z.string(),
-		created_at: z.date().optional(),
-		role: z.enum(['admin', 'user']),
-		role_text: z.enum(['admin', 'user']),
-		role_text2: z.enum(['admin', 'user']).optional(),
-	});
-
-	assertSchemasEqual(t, actual, expected);
-});
-
-=======
->>>>>>> 39a79e3d
 test('users1 insert schema w/ defaults', (t) => {
 	const actual = createInsertSchema(users1);
 
