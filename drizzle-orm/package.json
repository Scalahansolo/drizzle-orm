--- conflicted
+++ resolved
@@ -1,10 +1,6 @@
 {
 	"name": "drizzle-orm",
-<<<<<<< HEAD
-	"version": "0.20.0",
-=======
-	"version": "0.20.2",
->>>>>>> 1bd39a9c
+	"version": "0.21.0",
 	"description": "Drizzle ORM package for SQL databases",
 	"scripts": {
 		"build": "tsc && resolve-tspaths && cp ../README.md package.json dist/",
