--- conflicted
+++ resolved
@@ -1,10 +1,6 @@
 {
 	"name": "drizzle-orm",
-<<<<<<< HEAD
-	"version": "0.39.0",
-=======
 	"version": "0.39.2",
->>>>>>> a3464322
 	"description": "Drizzle ORM package for SQL databases",
 	"type": "module",
 	"scripts": {
@@ -188,13 +184,8 @@
 		"@types/sql.js": "^1.4.4",
 		"@vercel/postgres": "^0.8.0",
 		"@xata.io/client": "^0.29.3",
-<<<<<<< HEAD
 		"better-sqlite3": "^9.3.0",
-		"bun-types": "^0.6.6",
-=======
-		"better-sqlite3": "^8.4.0",
 		"bun-types": "^1.2.0",
->>>>>>> a3464322
 		"cpy": "^10.1.0",
 		"expo-sqlite": "^14.0.0",
 		"knex": "^2.4.2",
