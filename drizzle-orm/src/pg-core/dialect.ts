--- conflicted
+++ resolved
@@ -39,15 +39,11 @@
 import { orderSelectedFields, type UpdateSet } from '~/utils.ts';
 import { ViewBaseConfig } from '~/view-common.ts';
 import type { PgSession } from './session.ts';
-<<<<<<< HEAD
-import { type PgMaterializedView, PgViewBase } from './view.ts';
-import { BuiltInFunction } from '~/built-in-function.ts';
-import type { PgBuiltInFunction } from './functions/common.ts';
-=======
 import type { PgMaterializedView } from './view.ts';
 import { View, and, eq } from '~/sql/index.ts';
 import { PgViewBase } from './view-base.ts';
->>>>>>> a6dc0620
+import { BuiltInFunction } from '~/built-in-function.ts';
+import type { PgBuiltInFunction } from './functions/common.ts';
 
 export class PgDialect {
 	static readonly [entityKind]: string = 'PgDialect';
