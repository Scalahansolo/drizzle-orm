--- conflicted
+++ resolved
@@ -48,13 +48,8 @@
 	}
 
 	select(): PgSelectBuilder<undefined, 'qb'>;
-<<<<<<< HEAD
 	select<TSelection extends SelectedFields>(fields: TSelection): PgSelectBuilder<TSelection, 'qb'>;
 	select<TSelection extends SelectedFields>(fields?: TSelection): PgSelectBuilder<TSelection | undefined, 'qb'> {
-		return new this.PgSelectBuilder(fields ?? undefined, undefined, this.dialect);
-=======
-	select<TSelection extends SelectFields>(fields: TSelection): PgSelectBuilder<TSelection, 'qb'>;
-	select<TSelection extends SelectFields>(fields?: TSelection): PgSelectBuilder<TSelection | undefined, 'qb'> {
 		return new this.PgSelectBuilder(fields ?? undefined, undefined, this.getDialect());
 	}
 
@@ -65,7 +60,6 @@
 		}
 
 		return this.dialect;
->>>>>>> f6b9f118
 	}
 }
 
