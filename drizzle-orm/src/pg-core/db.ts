import type * as V1 from '~/_relations.ts';
import { entityKind } from '~/entity.ts';
import type { PgDialect } from '~/pg-core/dialect.ts';
import {
	PgDeleteBase,
	PgInsertBuilder,
	PgSelectBuilder,
	PgUpdateBuilder,
	QueryBuilder,
} from '~/pg-core/query-builders/index.ts';
import type {
	PgQueryResultHKT,
	PgQueryResultKind,
	PgSession,
	PgTransaction,
	PgTransactionConfig,
	PreparedQueryConfig,
} from '~/pg-core/session.ts';
import type { PgTable } from '~/pg-core/table.ts';
import type { TypedQueryBuilder } from '~/query-builders/query-builder.ts';
import type { AnyRelations, EmptyRelations, ExtractTablesWithRelations, TablesRelationalConfig } from '~/relations.ts';
import { SelectionProxyHandler } from '~/selection-proxy.ts';
import { type ColumnsSelection, type SQL, sql, type SQLWrapper } from '~/sql/sql.ts';
import { WithSubquery } from '~/subquery.ts';
import type { DrizzleTypeError, NeonAuthToken } from '~/utils.ts';
import type { PgColumn } from './columns/index.ts';
import { _RelationalQueryBuilder } from './query-builders/_query.ts';
import { PgCountBuilder } from './query-builders/count.ts';
import { RelationalQueryBuilder } from './query-builders/query.ts';
import { PgRaw } from './query-builders/raw.ts';
import { PgRefreshMaterializedView } from './query-builders/refresh-materialized-view.ts';
import type { SelectedFields } from './query-builders/select.types.ts';
import type { WithSubqueryWithSelection } from './subquery.ts';
import type { PgViewBase } from './view-base.ts';
import type { PgMaterializedView } from './view.ts';

export class PgDatabase<
	TQueryResult extends PgQueryResultHKT,
	TFullSchema extends Record<string, unknown> = Record<string, never>,
	TRelations extends AnyRelations = EmptyRelations,
	TTablesConfig extends TablesRelationalConfig = ExtractTablesWithRelations<TRelations>,
	TSchema extends V1.TablesRelationalConfig = V1.ExtractTablesWithRelations<TFullSchema>,
> {
	static readonly [entityKind]: string = 'PgDatabase';

	declare readonly _: {
		readonly schema: TSchema | undefined;
		readonly fullSchema: TFullSchema;
		readonly tableNamesMap: Record<string, string>;
		readonly relations: TRelations;
		readonly session: PgSession<TQueryResult, TFullSchema, TRelations, TTablesConfig, TSchema>;
	};

	/** @deprecated */
	_query: TFullSchema extends Record<string, never>
		? DrizzleTypeError<'Seems like the schema generic is missing - did you forget to add it to your DB type?'>
		: {
			[K in keyof TSchema]: _RelationalQueryBuilder<TSchema, TSchema[K]>;
		};

	// TO-DO: Figure out how to pass DrizzleTypeError without breaking withReplicas
	query: {
		[K in keyof TRelations['tables']]: RelationalQueryBuilder<
			TTablesConfig,
			TTablesConfig[K]
		>;
	};

	constructor(
		/** @internal */
		readonly dialect: PgDialect,
		/** @internal */
		readonly session: PgSession<any, any, any, any, any>,
		relations: AnyRelations | undefined,
		schema: V1.RelationalSchemaConfig<TSchema> | undefined,
	) {
		const rel = relations ?? {} as EmptyRelations;

		this._ = schema
			? {
				schema: schema.schema,
				fullSchema: schema.fullSchema as TFullSchema,
				tableNamesMap: schema.tableNamesMap,
				relations: rel as TRelations,
				session,
			}
			: {
				schema: undefined,
				fullSchema: {} as TFullSchema,
				tableNamesMap: {},
				relations: rel as TRelations,
				session,
			};
		this._query = {} as typeof this['_query'];
		if (this._.schema) {
			for (const [tableName, columns] of Object.entries(this._.schema)) {
				(this._query as PgDatabase<TQueryResult, Record<string, any>>['_query'])[tableName] =
					new _RelationalQueryBuilder(
						schema!.fullSchema,
						this._.schema,
						this._.tableNamesMap,
						schema!.fullSchema[tableName] as PgTable,
						columns,
						dialect,
						session,
					);
			}
		}
		this.query = {} as typeof this['query'];
		if (relations) {
			for (const [tableName, relation] of Object.entries(relations.tablesConfig)) {
				(this.query as PgDatabase<
					TQueryResult,
					TSchema,
					AnyRelations,
					TablesRelationalConfig,
					V1.TablesRelationalConfig
				>['query'])[tableName] = new RelationalQueryBuilder(
					relations.tables,
					relations.tablesConfig,
					relations.tableNamesMap,
					relation.table as PgTable,
					relation,
					dialect,
					session,
				);
			}
		}
	}

	/**
	 * Creates a subquery that defines a temporary named result set as a CTE.
	 *
	 * It is useful for breaking down complex queries into simpler parts and for reusing the result set in subsequent parts of the query.
	 *
	 * See docs: {@link https://orm.drizzle.team/docs/select#with-clause}
	 *
	 * @param alias The alias for the subquery.
	 *
	 * Failure to provide an alias will result in a DrizzleTypeError, preventing the subquery from being referenced in other queries.
	 *
	 * @example
	 *
	 * ```ts
	 * // Create a subquery with alias 'sq' and use it in the select query
	 * const sq = db.$with('sq').as(db.select().from(users).where(eq(users.id, 42)));
	 *
	 * const result = await db.with(sq).select().from(sq);
	 * ```
	 *
	 * To select arbitrary SQL values as fields in a CTE and reference them in other CTEs or in the main query, you need to add aliases to them:
	 *
	 * ```ts
	 * // Select an arbitrary SQL value as a field in a CTE and reference it in the main query
	 * const sq = db.$with('sq').as(db.select({
	 *   name: sql<string>`upper(${users.name})`.as('name'),
	 * })
	 * .from(users));
	 *
	 * const result = await db.with(sq).select({ name: sq.name }).from(sq);
	 * ```
	 */
	$with<TAlias extends string>(alias: TAlias) {
		const self = this;
		return {
			as<TSelection extends ColumnsSelection>(
				qb: TypedQueryBuilder<TSelection> | ((qb: QueryBuilder) => TypedQueryBuilder<TSelection>),
			): WithSubqueryWithSelection<TSelection, TAlias> {
				if (typeof qb === 'function') {
					qb = qb(new QueryBuilder(self.dialect));
				}

				return new Proxy(
					new WithSubquery(qb.getSQL(), qb.getSelectedFields() as SelectedFields, alias, true),
					new SelectionProxyHandler({ alias, sqlAliasedBehavior: 'alias', sqlBehavior: 'error' }),
				) as WithSubqueryWithSelection<TSelection, TAlias>;
			},
		};
	}

	$count(
		source: PgTable | PgViewBase | SQL | SQLWrapper,
		filters?: SQL<unknown>,
	) {
		return new PgCountBuilder({ source, filters, session: this.session });
	}

	/**
	 * Incorporates a previously defined CTE (using `$with`) into the main query.
	 *
	 * This method allows the main query to reference a temporary named result set.
	 *
	 * See docs: {@link https://orm.drizzle.team/docs/select#with-clause}
	 *
	 * @param queries The CTEs to incorporate into the main query.
	 *
	 * @example
	 *
	 * ```ts
	 * // Define a subquery 'sq' as a CTE using $with
	 * const sq = db.$with('sq').as(db.select().from(users).where(eq(users.id, 42)));
	 *
	 * // Incorporate the CTE 'sq' into the main query and select from it
	 * const result = await db.with(sq).select().from(sq);
	 * ```
	 */
	with(...queries: WithSubquery[]) {
		const self = this;

		/**
		 * Creates a select query.
		 *
		 * Calling this method with no arguments will select all columns from the table. Pass a selection object to specify the columns you want to select.
		 *
		 * Use `.from()` method to specify which table to select from.
		 *
		 * See docs: {@link https://orm.drizzle.team/docs/select}
		 *
		 * @param fields The selection object.
		 *
		 * @example
		 *
		 * ```ts
		 * // Select all columns and all rows from the 'cars' table
		 * const allCars: Car[] = await db.select().from(cars);
		 *
		 * // Select specific columns and all rows from the 'cars' table
		 * const carsIdsAndBrands: { id: number; brand: string }[] = await db.select({
		 *   id: cars.id,
		 *   brand: cars.brand
		 * })
		 *   .from(cars);
		 * ```
		 *
		 * Like in SQL, you can use arbitrary expressions as selection fields, not just table columns:
		 *
		 * ```ts
		 * // Select specific columns along with expression and all rows from the 'cars' table
		 * const carsIdsAndLowerNames: { id: number; lowerBrand: string }[] = await db.select({
		 *   id: cars.id,
		 *   lowerBrand: sql<string>`lower(${cars.brand})`,
		 * })
		 *   .from(cars);
		 * ```
		 */
		function select(): PgSelectBuilder<undefined>;
		function select<TSelection extends SelectedFields>(fields: TSelection): PgSelectBuilder<TSelection>;
		function select(fields?: SelectedFields): PgSelectBuilder<SelectedFields | undefined> {
			return new PgSelectBuilder({
				fields: fields ?? undefined,
				session: self.session,
				dialect: self.dialect,
				withList: queries,
			});
		}

		/**
		 * Adds `distinct` expression to the select query.
		 *
		 * Calling this method will return only unique values. When multiple columns are selected, it returns rows with unique combinations of values in these columns.
		 *
		 * Use `.from()` method to specify which table to select from.
		 *
		 * See docs: {@link https://orm.drizzle.team/docs/select#distinct}
		 *
		 * @param fields The selection object.
		 *
		 * @example
		 * ```ts
		 * // Select all unique rows from the 'cars' table
		 * await db.selectDistinct()
		 *   .from(cars)
		 *   .orderBy(cars.id, cars.brand, cars.color);
		 *
		 * // Select all unique brands from the 'cars' table
		 * await db.selectDistinct({ brand: cars.brand })
		 *   .from(cars)
		 *   .orderBy(cars.brand);
		 * ```
		 */
		function selectDistinct(): PgSelectBuilder<undefined>;
		function selectDistinct<TSelection extends SelectedFields>(fields: TSelection): PgSelectBuilder<TSelection>;
		function selectDistinct(fields?: SelectedFields): PgSelectBuilder<SelectedFields | undefined> {
			return new PgSelectBuilder({
				fields: fields ?? undefined,
				session: self.session,
				dialect: self.dialect,
				withList: queries,
				distinct: true,
			});
		}

		/**
		 * Adds `distinct on` expression to the select query.
		 *
		 * Calling this method will specify how the unique rows are determined.
		 *
		 * Use `.from()` method to specify which table to select from.
		 *
		 * See docs: {@link https://orm.drizzle.team/docs/select#distinct}
		 *
		 * @param on The expression defining uniqueness.
		 * @param fields The selection object.
		 *
		 * @example
		 * ```ts
		 * // Select the first row for each unique brand from the 'cars' table
		 * await db.selectDistinctOn([cars.brand])
		 *   .from(cars)
		 *   .orderBy(cars.brand);
		 *
		 * // Selects the first occurrence of each unique car brand along with its color from the 'cars' table
		 * await db.selectDistinctOn([cars.brand], { brand: cars.brand, color: cars.color })
		 *   .from(cars)
		 *   .orderBy(cars.brand, cars.color);
		 * ```
		 */
		function selectDistinctOn(on: (PgColumn | SQLWrapper)[]): PgSelectBuilder<undefined>;
		function selectDistinctOn<TSelection extends SelectedFields>(
			on: (PgColumn | SQLWrapper)[],
			fields: TSelection,
		): PgSelectBuilder<TSelection>;
		function selectDistinctOn(
			on: (PgColumn | SQLWrapper)[],
			fields?: SelectedFields,
		): PgSelectBuilder<SelectedFields | undefined> {
			return new PgSelectBuilder({
				fields: fields ?? undefined,
				session: self.session,
				dialect: self.dialect,
				withList: queries,
				distinct: { on },
			});
		}

		/**
		 * Creates an update query.
		 *
		 * Calling this method without `.where()` clause will update all rows in a table. The `.where()` clause specifies which rows should be updated.
		 *
		 * Use `.set()` method to specify which values to update.
		 *
		 * See docs: {@link https://orm.drizzle.team/docs/update}
		 *
		 * @param table The table to update.
		 *
		 * @example
		 *
		 * ```ts
		 * // Update all rows in the 'cars' table
		 * await db.update(cars).set({ color: 'red' });
		 *
		 * // Update rows with filters and conditions
		 * await db.update(cars).set({ color: 'red' }).where(eq(cars.brand, 'BMW'));
		 *
		 * // Update with returning clause
		 * const updatedCar: Car[] = await db.update(cars)
		 *   .set({ color: 'red' })
		 *   .where(eq(cars.id, 1))
		 *   .returning();
		 * ```
		 */
		function update<TTable extends PgTable>(table: TTable): PgUpdateBuilder<TTable, TQueryResult> {
			return new PgUpdateBuilder(table, self.session, self.dialect, queries);
		}

		/**
		 * Creates an insert query.
		 *
		 * Calling this method will create new rows in a table. Use `.values()` method to specify which values to insert.
		 *
		 * See docs: {@link https://orm.drizzle.team/docs/insert}
		 *
		 * @param table The table to insert into.
		 *
		 * @example
		 *
		 * ```ts
		 * // Insert one row
		 * await db.insert(cars).values({ brand: 'BMW' });
		 *
		 * // Insert multiple rows
		 * await db.insert(cars).values([{ brand: 'BMW' }, { brand: 'Porsche' }]);
		 *
		 * // Insert with returning clause
		 * const insertedCar: Car[] = await db.insert(cars)
		 *   .values({ brand: 'BMW' })
		 *   .returning();
		 * ```
		 */
		function insert<TTable extends PgTable>(table: TTable): PgInsertBuilder<TTable, TQueryResult> {
			return new PgInsertBuilder(table, self.session, self.dialect, queries);
		}

		/**
		 * Creates a delete query.
		 *
		 * Calling this method without `.where()` clause will delete all rows in a table. The `.where()` clause specifies which rows should be deleted.
		 *
		 * See docs: {@link https://orm.drizzle.team/docs/delete}
		 *
		 * @param table The table to delete from.
		 *
		 * @example
		 *
		 * ```ts
		 * // Delete all rows in the 'cars' table
		 * await db.delete(cars);
		 *
		 * // Delete rows with filters and conditions
		 * await db.delete(cars).where(eq(cars.color, 'green'));
		 *
		 * // Delete with returning clause
		 * const deletedCar: Car[] = await db.delete(cars)
		 *   .where(eq(cars.id, 1))
		 *   .returning();
		 * ```
		 */
		function delete_<TTable extends PgTable>(table: TTable): PgDeleteBase<TTable, TQueryResult> {
			return new PgDeleteBase(table, self.session, self.dialect, queries);
		}

		return { select, selectDistinct, selectDistinctOn, update, insert, delete: delete_ };
	}

	/**
	 * Creates a select query.
	 *
	 * Calling this method with no arguments will select all columns from the table. Pass a selection object to specify the columns you want to select.
	 *
	 * Use `.from()` method to specify which table to select from.
	 *
	 * See docs: {@link https://orm.drizzle.team/docs/select}
	 *
	 * @param fields The selection object.
	 *
	 * @example
	 *
	 * ```ts
	 * // Select all columns and all rows from the 'cars' table
	 * const allCars: Car[] = await db.select().from(cars);
	 *
	 * // Select specific columns and all rows from the 'cars' table
	 * const carsIdsAndBrands: { id: number; brand: string }[] = await db.select({
	 *   id: cars.id,
	 *   brand: cars.brand
	 * })
	 *   .from(cars);
	 * ```
	 *
	 * Like in SQL, you can use arbitrary expressions as selection fields, not just table columns:
	 *
	 * ```ts
	 * // Select specific columns along with expression and all rows from the 'cars' table
	 * const carsIdsAndLowerNames: { id: number; lowerBrand: string }[] = await db.select({
	 *   id: cars.id,
	 *   lowerBrand: sql<string>`lower(${cars.brand})`,
	 * })
	 *   .from(cars);
	 * ```
	 */
	select(): PgSelectBuilder<undefined>;
	select<TSelection extends SelectedFields>(fields: TSelection): PgSelectBuilder<TSelection>;
	select(fields?: SelectedFields): PgSelectBuilder<SelectedFields | undefined> {
		return new PgSelectBuilder({
			fields: fields ?? undefined,
			session: this.session,
			dialect: this.dialect,
		});
	}

	/**
	 * Adds `distinct` expression to the select query.
	 *
	 * Calling this method will return only unique values. When multiple columns are selected, it returns rows with unique combinations of values in these columns.
	 *
	 * Use `.from()` method to specify which table to select from.
	 *
	 * See docs: {@link https://orm.drizzle.team/docs/select#distinct}
	 *
	 * @param fields The selection object.
	 *
	 * @example
	 * ```ts
	 * // Select all unique rows from the 'cars' table
	 * await db.selectDistinct()
	 *   .from(cars)
	 *   .orderBy(cars.id, cars.brand, cars.color);
	 *
	 * // Select all unique brands from the 'cars' table
	 * await db.selectDistinct({ brand: cars.brand })
	 *   .from(cars)
	 *   .orderBy(cars.brand);
	 * ```
	 */
	selectDistinct(): PgSelectBuilder<undefined>;
	selectDistinct<TSelection extends SelectedFields>(fields: TSelection): PgSelectBuilder<TSelection>;
	selectDistinct(fields?: SelectedFields): PgSelectBuilder<SelectedFields | undefined> {
		return new PgSelectBuilder({
			fields: fields ?? undefined,
			session: this.session,
			dialect: this.dialect,
			distinct: true,
		});
	}

	/**
	 * Adds `distinct on` expression to the select query.
	 *
	 * Calling this method will specify how the unique rows are determined.
	 *
	 * Use `.from()` method to specify which table to select from.
	 *
	 * See docs: {@link https://orm.drizzle.team/docs/select#distinct}
	 *
	 * @param on The expression defining uniqueness.
	 * @param fields The selection object.
	 *
	 * @example
	 * ```ts
	 * // Select the first row for each unique brand from the 'cars' table
	 * await db.selectDistinctOn([cars.brand])
	 *   .from(cars)
	 *   .orderBy(cars.brand);
	 *
	 * // Selects the first occurrence of each unique car brand along with its color from the 'cars' table
	 * await db.selectDistinctOn([cars.brand], { brand: cars.brand, color: cars.color })
	 *   .from(cars)
	 *   .orderBy(cars.brand, cars.color);
	 * ```
	 */
	selectDistinctOn(on: (PgColumn | SQLWrapper)[]): PgSelectBuilder<undefined>;
	selectDistinctOn<TSelection extends SelectedFields>(
		on: (PgColumn | SQLWrapper)[],
		fields: TSelection,
	): PgSelectBuilder<TSelection>;
	selectDistinctOn(
		on: (PgColumn | SQLWrapper)[],
		fields?: SelectedFields,
	): PgSelectBuilder<SelectedFields | undefined> {
		return new PgSelectBuilder({
			fields: fields ?? undefined,
			session: this.session,
			dialect: this.dialect,
			distinct: { on },
		});
	}

	/**
	 * Creates an update query.
	 *
	 * Calling this method without `.where()` clause will update all rows in a table. The `.where()` clause specifies which rows should be updated.
	 *
	 * Use `.set()` method to specify which values to update.
	 *
	 * See docs: {@link https://orm.drizzle.team/docs/update}
	 *
	 * @param table The table to update.
	 *
	 * @example
	 *
	 * ```ts
	 * // Update all rows in the 'cars' table
	 * await db.update(cars).set({ color: 'red' });
	 *
	 * // Update rows with filters and conditions
	 * await db.update(cars).set({ color: 'red' }).where(eq(cars.brand, 'BMW'));
	 *
	 * // Update with returning clause
	 * const updatedCar: Car[] = await db.update(cars)
	 *   .set({ color: 'red' })
	 *   .where(eq(cars.id, 1))
	 *   .returning();
	 * ```
	 */
	update<TTable extends PgTable>(table: TTable): PgUpdateBuilder<TTable, TQueryResult> {
		return new PgUpdateBuilder(table, this.session, this.dialect);
	}

	/**
	 * Creates an insert query.
	 *
	 * Calling this method will create new rows in a table. Use `.values()` method to specify which values to insert.
	 *
	 * See docs: {@link https://orm.drizzle.team/docs/insert}
	 *
	 * @param table The table to insert into.
	 *
	 * @example
	 *
	 * ```ts
	 * // Insert one row
	 * await db.insert(cars).values({ brand: 'BMW' });
	 *
	 * // Insert multiple rows
	 * await db.insert(cars).values([{ brand: 'BMW' }, { brand: 'Porsche' }]);
	 *
	 * // Insert with returning clause
	 * const insertedCar: Car[] = await db.insert(cars)
	 *   .values({ brand: 'BMW' })
	 *   .returning();
	 * ```
	 */
	insert<TTable extends PgTable>(table: TTable): PgInsertBuilder<TTable, TQueryResult> {
		return new PgInsertBuilder(table, this.session, this.dialect);
	}

	/**
	 * Creates a delete query.
	 *
	 * Calling this method without `.where()` clause will delete all rows in a table. The `.where()` clause specifies which rows should be deleted.
	 *
	 * See docs: {@link https://orm.drizzle.team/docs/delete}
	 *
	 * @param table The table to delete from.
	 *
	 * @example
	 *
	 * ```ts
	 * // Delete all rows in the 'cars' table
	 * await db.delete(cars);
	 *
	 * // Delete rows with filters and conditions
	 * await db.delete(cars).where(eq(cars.color, 'green'));
	 *
	 * // Delete with returning clause
	 * const deletedCar: Car[] = await db.delete(cars)
	 *   .where(eq(cars.id, 1))
	 *   .returning();
	 * ```
	 */
	delete<TTable extends PgTable>(table: TTable): PgDeleteBase<TTable, TQueryResult> {
		return new PgDeleteBase(table, this.session, this.dialect);
	}

	refreshMaterializedView<TView extends PgMaterializedView>(view: TView): PgRefreshMaterializedView<TQueryResult> {
		return new PgRefreshMaterializedView(view, this.session, this.dialect);
	}

	protected authToken?: NeonAuthToken;

	execute<TRow extends Record<string, unknown> = Record<string, unknown>>(
		query: SQLWrapper | string,
	): PgRaw<PgQueryResultKind<TQueryResult, TRow>> {
		const sequel = typeof query === 'string' ? sql.raw(query) : query.getSQL();
		const builtQuery = this.dialect.sqlToQuery(sequel);
		const prepared = this.session.prepareQuery<
			PreparedQueryConfig & { execute: PgQueryResultKind<TQueryResult, TRow> }
		>(
			builtQuery,
			undefined,
			undefined,
			false,
		);
		return new PgRaw(
			() => prepared.execute(undefined, this.authToken),
			sequel,
			builtQuery,
			(result) => prepared.mapResult(result, true),
		);
	}

	transaction<T>(
		transaction: (tx: PgTransaction<TQueryResult, TFullSchema, TRelations, TTablesConfig, TSchema>) => Promise<T>,
		config?: PgTransactionConfig,
	): Promise<T> {
		return this.session.transaction(
			transaction,
			config,
		);
	}
}

export type PgWithReplicas<Q> = Q & { $primary: Q };

export const withReplicas = <
	HKT extends PgQueryResultHKT,
	TFullSchema extends Record<string, unknown>,
	TRelations extends AnyRelations,
	TTablesConfig extends TablesRelationalConfig,
	TSchema extends V1.TablesRelationalConfig,
	Q extends PgDatabase<
		HKT,
		TFullSchema,
		TRelations,
		TTablesConfig,
		TSchema extends Record<string, unknown> ? V1.ExtractTablesWithRelations<TFullSchema> : TSchema
	>,
>(
	primary: Q,
	replicas: [Q, ...Q[]],
	getReplica: (replicas: Q[]) => Q = () => replicas[Math.floor(Math.random() * replicas.length)]!,
): PgWithReplicas<Q> => {
	const select: Q['select'] = (...args: []) => getReplica(replicas).select(...args);
	const selectDistinct: Q['selectDistinct'] = (...args: []) => getReplica(replicas).selectDistinct(...args);
	const selectDistinctOn: Q['selectDistinctOn'] = (...args: [any]) => getReplica(replicas).selectDistinctOn(...args);
	const _with: Q['with'] = (...args: any) => getReplica(replicas).with(...args);
	const $with: Q['$with'] = (arg: any) => getReplica(replicas).$with(arg);

	const update: Q['update'] = (...args: [any]) => primary.update(...args);
	const insert: Q['insert'] = (...args: [any]) => primary.insert(...args);
	const $delete: Q['delete'] = (...args: [any]) => primary.delete(...args);
	const execute: Q['execute'] = (...args: [any]) => primary.execute(...args);
	const transaction: Q['transaction'] = (...args: [any]) => primary.transaction(...args);
	const refreshMaterializedView: Q['refreshMaterializedView'] = (...args: [any]) =>
		primary.refreshMaterializedView(...args);

	return {
		...primary,
		update,
		insert,
		delete: $delete,
		execute,
		transaction,
		refreshMaterializedView,
		$primary: primary,
		select,
		selectDistinct,
		selectDistinctOn,
<<<<<<< HEAD
		with: $with,
		get _query() {
			return getReplica(replicas)._query;
=======
		$with,
		with: _with,
		get query() {
			return getReplica(replicas).query;
>>>>>>> 5ed29d9c
		},
	};
};<|MERGE_RESOLUTION|>--- conflicted
+++ resolved
@@ -717,16 +717,10 @@
 		select,
 		selectDistinct,
 		selectDistinctOn,
-<<<<<<< HEAD
-		with: $with,
+		$with,
+		with: _with,
 		get _query() {
 			return getReplica(replicas)._query;
-=======
-		$with,
-		with: _with,
-		get query() {
-			return getReplica(replicas).query;
->>>>>>> 5ed29d9c
 		},
 	};
 };