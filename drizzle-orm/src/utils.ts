import type { AnyColumn } from './column.ts';
import { Column } from './column.ts';
import { is } from './entity.ts';
import type { Logger } from './logger.ts';
import type { SelectedFieldsOrdered } from './operations.ts';
import type { TableLike } from './query-builders/select.types.ts';
import { Param, SQL, View } from './sql/sql.ts';
import type { DriverValueDecoder } from './sql/sql.ts';
import { Subquery } from './subquery.ts';
import { getTableName, Table } from './table.ts';
import { ViewBaseConfig } from './view-common.ts';

/** @internal */
export function mapResultRow<TResult>(
	columns: SelectedFieldsOrdered<AnyColumn>,
	row: unknown[],
	joinsNotNullableMap: Record<string, boolean> | undefined,
): TResult {
	// Key -> nested object key, value -> table name if all fields in the nested object are from the same table, false otherwise
	const nullifyMap: Record<string, string | false> = {};

	const result = columns.reduce<Record<string, any>>(
		(result, { path, field }, columnIndex) => {
			let decoder: DriverValueDecoder<unknown, unknown>;
			if (is(field, Column)) {
				decoder = field;
			} else if (is(field, SQL)) {
				decoder = field.decoder;
			} else {
				decoder = field.sql.decoder;
			}
			let node = result;
			for (const [pathChunkIndex, pathChunk] of path.entries()) {
				if (pathChunkIndex < path.length - 1) {
					if (!(pathChunk in node)) {
						node[pathChunk] = {};
					}
					node = node[pathChunk];
				} else {
					const rawValue = row[columnIndex]!;
					const value = node[pathChunk] = rawValue === null ? null : decoder.mapFromDriverValue(rawValue);

					if (joinsNotNullableMap && is(field, Column) && path.length === 2) {
						const objectName = path[0]!;
						if (!(objectName in nullifyMap)) {
							nullifyMap[objectName] = value === null ? getTableName(field.table) : false;
						} else if (
							typeof nullifyMap[objectName] === 'string' && nullifyMap[objectName] !== getTableName(field.table)
						) {
							nullifyMap[objectName] = false;
						}
					}
				}
			}
			return result;
		},
		{},
	);

	// Nullify all nested objects from nullifyMap that are nullable
	if (joinsNotNullableMap && Object.keys(nullifyMap).length > 0) {
		for (const [objectName, tableName] of Object.entries(nullifyMap)) {
			if (typeof tableName === 'string' && !joinsNotNullableMap[tableName]) {
				result[objectName] = null;
			}
		}
	}

	return result as TResult;
}

/** @internal */
export function orderSelectedFields<TColumn extends AnyColumn>(
	fields: Record<string, unknown>,
	pathPrefix?: string[],
): SelectedFieldsOrdered<TColumn> {
	return Object.entries(fields).reduce<SelectedFieldsOrdered<AnyColumn>>((result, [name, field]) => {
		if (typeof name !== 'string') {
			return result;
		}

		const newPath = pathPrefix ? [...pathPrefix, name] : [name];
		if (is(field, Column) || is(field, SQL) || is(field, SQL.Aliased)) {
			result.push({ path: newPath, field });
		} else if (is(field, Table)) {
			result.push(...orderSelectedFields(field[Table.Symbol.Columns], newPath));
		} else {
			result.push(...orderSelectedFields(field as Record<string, unknown>, newPath));
		}
		return result;
	}, []) as SelectedFieldsOrdered<TColumn>;
}

export function haveSameKeys(left: Record<string, unknown>, right: Record<string, unknown>) {
	const leftKeys = Object.keys(left);
	const rightKeys = Object.keys(right);

	if (leftKeys.length !== rightKeys.length) {
		return false;
	}

	for (const [index, key] of leftKeys.entries()) {
		if (key !== rightKeys[index]) {
			return false;
		}
	}

	return true;
}

/** @internal */
export function mapUpdateSet(table: Table, values: Record<string, unknown>): UpdateSet {
	const entries: [string, UpdateSet[string]][] = Object.entries(values)
		.filter(([, value]) => value !== undefined)
		.map(([key, value]) => {
			// eslint-disable-next-line unicorn/prefer-ternary
			if (is(value, SQL)) {
				return [key, value];
			} else {
				return [key, new Param(value, table[Table.Symbol.Columns][key])];
			}
		});

	if (entries.length === 0) {
		throw new Error('No values to set');
	}

	return Object.fromEntries(entries);
}

export type UpdateSet = Record<string, SQL | Param | null | undefined>;

export type OneOrMany<T> = T | T[];

export type Update<T, TUpdate> =
	& {
		[K in Exclude<keyof T, keyof TUpdate>]: T[K];
	}
	& TUpdate;

export type Simplify<T> =
	& {
		// @ts-ignore - "Type parameter 'K' has a circular constraint", not sure why
		[K in keyof T]: T[K];
	}
	& {};

export type SimplifyMappedType<T> = [T] extends [unknown] ? T : never;

export type ShallowRecord<K extends keyof any, T> = SimplifyMappedType<{ [P in K]: T }>;

export type Assume<T, U> = T extends U ? T : U;

export type Equal<X, Y> = (<T>() => T extends X ? 1 : 2) extends (<T>() => T extends Y ? 1 : 2) ? true : false;

export interface DrizzleTypeError<T extends string> {
	$drizzleTypeError: T;
}

export type ValueOrArray<T> = T | T[];

/** @internal */
export function applyMixins(baseClass: any, extendedClasses: any[]) {
	for (const extendedClass of extendedClasses) {
		for (const name of Object.getOwnPropertyNames(extendedClass.prototype)) {
			if (name === 'constructor') continue;

			Object.defineProperty(
				baseClass.prototype,
				name,
				Object.getOwnPropertyDescriptor(extendedClass.prototype, name) || Object.create(null),
			);
		}
	}
}

export type Or<T1, T2> = T1 extends true ? true : T2 extends true ? true : false;

export type IfThenElse<If, Then, Else> = If extends true ? Then : Else;

export type PromiseOf<T> = T extends Promise<infer U> ? U : T;

export type Writable<T> = {
	-readonly [P in keyof T]: T[P];
};

export function getTableColumns<T extends Table>(table: T): T['_']['columns'] {
	return table[Table.Symbol.Columns];
}

/** @internal */
export function getTableLikeName(table: TableLike): string | undefined {
	return is(table, Subquery)
		? table._.alias
		: is(table, View)
		? table[ViewBaseConfig].name
		: is(table, SQL)
		? undefined
		: table[Table.Symbol.IsAlias]
		? table[Table.Symbol.Name]
		: table[Table.Symbol.BaseName];
}

export type ColumnsWithTable<
	TTableName extends string,
	TForeignTableName extends string,
	TColumns extends AnyColumn<{ tableName: TTableName }>[],
> = { [Key in keyof TColumns]: AnyColumn<{ tableName: TForeignTableName }> };

export type Casing = 'snake_case' | 'camelCase';

export interface DrizzleConfig<TSchema extends Record<string, unknown> = Record<string, never>> {
	logger?: boolean | Logger;
	schema?: TSchema;
	casing?: Casing;
}
export type ValidateShape<T, ValidShape, TResult = T> = T extends ValidShape
	? Exclude<keyof T, keyof ValidShape> extends never ? TResult
	: DrizzleTypeError<
		`Invalid key(s): ${Exclude<(keyof T) & (string | number | bigint | boolean | null | undefined), keyof ValidShape>}`
	>
	: never;

export type KnownKeysOnly<T, U> = {
	[K in keyof T]: K extends keyof U ? T[K] : never;
};

export type IsAny<T> = 0 extends (1 & T) ? true : false;

/** @internal */
export function getColumnNameAndConfig<
	TConfig extends Record<string, any> | undefined,
>(a: string | TConfig | undefined, b: TConfig | undefined) {
	return {
		name: typeof a === 'string' && a.length > 0 ? a : '' as string,
		config: typeof a === 'object' ? a : b as TConfig,
	};
}

export type IfNotImported<T, Y, N> = unknown extends T ? Y : N;

export type ImportTypeError<TPackageName extends string> =
<<<<<<< HEAD
	`Please install \`${TPackageName}\`to allow Drizzle ORM to connect to the database`;

export type RequireAtLeastOne<T, Keys extends keyof T = keyof T> = Keys extends any
	? Required<Pick<T, Keys>> & Partial<Omit<T, Keys>>
	: never;
=======
	`Please install \`${TPackageName}\` to allow Drizzle ORM to connect to the database`;

export type RequireAtLeastOne<T, Keys extends keyof T = keyof T> = Keys extends any
	? Required<Pick<T, Keys>> & Partial<Omit<T, Keys>>
	: never;

type ExpectedConfigShape = {
	logger?: boolean | {
		logQuery(query: string, params: unknown[]): void;
	};
	schema?: Record<string, never>;
	casing?: 'snake_case' | 'camelCase';
};

// If this errors, you must update config shape checker function with new config specs
const _: DrizzleConfig = {} as ExpectedConfigShape;
const __: ExpectedConfigShape = {} as DrizzleConfig;

export function isConfig(data: any): boolean {
	if (typeof data !== 'object' || data === null) return false;

	if (data.constructor.name !== 'Object') return false;

	if ('logger' in data) {
		const type = typeof data['logger'];
		if (
			type !== 'boolean' && (type !== 'object' || typeof data['logger']['logQuery'] !== 'function')
			&& type !== 'undefined'
		) return false;

		return true;
	}

	if ('schema' in data) {
		const type = typeof data['logger'];
		if (type !== 'object' && type !== 'undefined') return false;

		return true;
	}

	if ('casing' in data) {
		const type = typeof data['logger'];
		if (type !== 'string' && type !== 'undefined') return false;

		return true;
	}

	if ('mode' in data) {
		if (data['mode'] !== 'default' || data['mode'] !== 'planetscale' || data['mode'] !== undefined) return false;

		return true;
	}

	if ('connection' in data) {
		const type = typeof data['connection'];
		if (type !== 'string' && type !== 'object' && type !== 'undefined') return false;

		return true;
	}

	if ('client' in data) {
		const type = typeof data['client'];
		if (type !== 'object' && type !== 'undefined') return false;

		return true;
	}

	if (Object.keys(data).length === 0) return true;

	return false;
}
>>>>>>> 526996bd
<|MERGE_RESOLUTION|>--- conflicted
+++ resolved
@@ -240,13 +240,6 @@
 export type IfNotImported<T, Y, N> = unknown extends T ? Y : N;
 
 export type ImportTypeError<TPackageName extends string> =
-<<<<<<< HEAD
-	`Please install \`${TPackageName}\`to allow Drizzle ORM to connect to the database`;
-
-export type RequireAtLeastOne<T, Keys extends keyof T = keyof T> = Keys extends any
-	? Required<Pick<T, Keys>> & Partial<Omit<T, Keys>>
-	: never;
-=======
 	`Please install \`${TPackageName}\` to allow Drizzle ORM to connect to the database`;
 
 export type RequireAtLeastOne<T, Keys extends keyof T = keyof T> = Keys extends any
@@ -317,5 +310,4 @@
 	if (Object.keys(data).length === 0) return true;
 
 	return false;
-}
->>>>>>> 526996bd
+}