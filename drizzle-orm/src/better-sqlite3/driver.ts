import Client, { type Database, type Options, type RunResult } from 'better-sqlite3';
import { entityKind } from '~/entity.ts';
import { DefaultLogger } from '~/logger.ts';
import {
	createTableRelationsHelpers,
	extractTablesRelationalConfig,
	type RelationalSchemaConfig,
	type TablesRelationalConfig,
} from '~/relations.ts';
import { BaseSQLiteDatabase } from '~/sqlite-core/db.ts';
import { SQLiteSyncDialect } from '~/sqlite-core/dialect.ts';
<<<<<<< HEAD
import type { DrizzleConfig, IfNotImported, ImportTypeError } from '~/utils.ts';
=======
import { type DrizzleConfig, type IfNotImported, type ImportTypeError, isConfig } from '~/utils.ts';
>>>>>>> 526996bd
import { BetterSQLiteSession } from './session.ts';

export type DrizzleBetterSQLite3DatabaseConfig =
	| ({
		source?:
			| string
			| Buffer;
	} & Options)
	| string
	| undefined;

export class BetterSQLite3Database<TSchema extends Record<string, unknown> = Record<string, never>>
	extends BaseSQLiteDatabase<'sync', RunResult, TSchema>
{
	static override readonly [entityKind]: string = 'BetterSQLite3Database';
}

function construct<TSchema extends Record<string, unknown> = Record<string, never>>(
	client: Database,
	config: DrizzleConfig<TSchema> = {},
): BetterSQLite3Database<TSchema> & {
	$client: Database;
} {
	const dialect = new SQLiteSyncDialect({ casing: config.casing });
	let logger;
	if (config.logger === true) {
		logger = new DefaultLogger();
	} else if (config.logger !== false) {
		logger = config.logger;
	}

	let schema: RelationalSchemaConfig<TablesRelationalConfig> | undefined;
	if (config.schema) {
		const tablesConfig = extractTablesRelationalConfig(
			config.schema,
			createTableRelationsHelpers,
		);
		schema = {
			fullSchema: config.schema,
			schema: tablesConfig.tables,
			tableNamesMap: tablesConfig.tableNamesMap,
		};
	}

	const session = new BetterSQLiteSession(client, dialect, schema, { logger });
	const db = new BetterSQLite3Database('sync', dialect, session, schema);
	(<any> db).$client = client;

	return db as any;
}

export function drizzle<
	TSchema extends Record<string, unknown> = Record<string, never>,
>(
	...params: IfNotImported<
		Database,
		[ImportTypeError<'better-sqlite3'>],
		| []
		| [
			Database | string,
		]
		| [
			Database | string,
			DrizzleConfig<TSchema>,
		]
		| [
			(
				& DrizzleConfig<TSchema>
				& ({
					connection?: DrizzleBetterSQLite3DatabaseConfig;
				} | {
					client: Database;
				})
			),
		]
	>
): BetterSQLite3Database<TSchema> & {
	$client: Database;
} {
<<<<<<< HEAD
	// eslint-disable-next-line no-instanceof/no-instanceof
	if (params[0] instanceof Client) {
		return construct(params[0] as Database, params[1] as DrizzleConfig<TSchema> | undefined) as any;
	}

	if (typeof params[0] === 'object') {
=======
	if (params[0] === undefined || typeof params[0] === 'string') {
		const instance = params[0] === undefined ? new Client() : new Client(params[0]);

		return construct(instance, params[1]) as any;
	}

	if (isConfig(params[0])) {
>>>>>>> 526996bd
		const { connection, client, ...drizzleConfig } = params[0] as
			& {
				connection?: DrizzleBetterSQLite3DatabaseConfig;
				client?: Database;
			}
			& DrizzleConfig<TSchema>;

		if (client) return construct(client, drizzleConfig) as any;

		if (typeof connection === 'object') {
			const { source, ...options } = connection;

			const instance = new Client(source, options);

			return construct(instance, drizzleConfig) as any;
		}

		const instance = new Client(connection);

		return construct(instance, drizzleConfig) as any;
	}

<<<<<<< HEAD
	const instance = new Client(params[0]);

	return construct(instance, params[1]) as any;
=======
	return construct(params[0] as Database, params[1] as DrizzleConfig<TSchema> | undefined) as any;
>>>>>>> 526996bd
}

export namespace drizzle {
	export function mock<TSchema extends Record<string, unknown> = Record<string, never>>(
		config?: DrizzleConfig<TSchema>,
	): BetterSQLite3Database<TSchema> & {
		$client: '$client is not available on drizzle.mock()';
	} {
		return construct({} as any, config) as any;
	}
}<|MERGE_RESOLUTION|>--- conflicted
+++ resolved
@@ -9,11 +9,7 @@
 } from '~/relations.ts';
 import { BaseSQLiteDatabase } from '~/sqlite-core/db.ts';
 import { SQLiteSyncDialect } from '~/sqlite-core/dialect.ts';
-<<<<<<< HEAD
-import type { DrizzleConfig, IfNotImported, ImportTypeError } from '~/utils.ts';
-=======
 import { type DrizzleConfig, type IfNotImported, type ImportTypeError, isConfig } from '~/utils.ts';
->>>>>>> 526996bd
 import { BetterSQLiteSession } from './session.ts';
 
 export type DrizzleBetterSQLite3DatabaseConfig =
@@ -93,14 +89,6 @@
 ): BetterSQLite3Database<TSchema> & {
 	$client: Database;
 } {
-<<<<<<< HEAD
-	// eslint-disable-next-line no-instanceof/no-instanceof
-	if (params[0] instanceof Client) {
-		return construct(params[0] as Database, params[1] as DrizzleConfig<TSchema> | undefined) as any;
-	}
-
-	if (typeof params[0] === 'object') {
-=======
 	if (params[0] === undefined || typeof params[0] === 'string') {
 		const instance = params[0] === undefined ? new Client() : new Client(params[0]);
 
@@ -108,7 +96,6 @@
 	}
 
 	if (isConfig(params[0])) {
->>>>>>> 526996bd
 		const { connection, client, ...drizzleConfig } = params[0] as
 			& {
 				connection?: DrizzleBetterSQLite3DatabaseConfig;
@@ -131,13 +118,7 @@
 		return construct(instance, drizzleConfig) as any;
 	}
 
-<<<<<<< HEAD
-	const instance = new Client(params[0]);
-
-	return construct(instance, params[1]) as any;
-=======
 	return construct(params[0] as Database, params[1] as DrizzleConfig<TSchema> | undefined) as any;
->>>>>>> 526996bd
 }
 
 export namespace drizzle {
