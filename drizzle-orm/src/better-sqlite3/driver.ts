--- conflicted
+++ resolved
@@ -21,15 +21,10 @@
 export function drizzle<TSchema extends Record<string, unknown> = Record<string, never>>(
 	client: Database,
 	config: DrizzleConfig<TSchema> = {},
-<<<<<<< HEAD
-): BetterSQLite3Database<TSchema> {
-	const dialect = new SQLiteSyncDialect({ casing: config.casing });
-=======
 ): BetterSQLite3Database<TSchema> & {
 	$client: Database;
 } {
-	const dialect = new SQLiteSyncDialect();
->>>>>>> 20ec9d7e
+	const dialect = new SQLiteSyncDialect({ casing: config.casing });
 	let logger;
 	if (config.logger === true) {
 		logger = new DefaultLogger();
