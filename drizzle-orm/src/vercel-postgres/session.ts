--- conflicted
+++ resolved
@@ -15,13 +15,8 @@
 import type { SelectedFieldsOrdered } from '~/pg-core/query-builders/select.types.ts';
 import type { PgQueryResultHKT, PgTransactionConfig, PreparedQueryConfig } from '~/pg-core/session.ts';
 import { PgPreparedQuery, PgSession } from '~/pg-core/session.ts';
-<<<<<<< HEAD
 import type { AnyRelations, TablesRelationalConfig } from '~/relations.ts';
-import { fillPlaceholders, type Query, sql } from '~/sql/sql.ts';
-=======
-import type { RelationalSchemaConfig, TablesRelationalConfig } from '~/relations.ts';
 import { fillPlaceholders, type Query, type SQL, sql } from '~/sql/sql.ts';
->>>>>>> a3464322
 import { type Assume, mapResultRow } from '~/utils.ts';
 
 export type VercelPgClient = VercelPool | VercelClient | VercelPoolClient;
