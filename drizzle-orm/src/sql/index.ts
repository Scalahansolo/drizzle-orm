import { Subquery, SubqueryConfig } from '~/subquery';
import { View, ViewBaseConfig } from '~/view';
import type { AnyColumn } from '../column';
import { Column } from '../column';
import { Table } from '../table';

/**
 * This class is used to indicate a primitive param value that is used in `sql` tag.
 * It is only used on type level and is never instantiated at runtime.
 * If you see a value of this type in the code, its runtime value is actually the primitive param value.
 */
export class FakePrimitiveParam {}

export type Chunk =
	| string
	| Table
	| View
	| AnyColumn
	| Name
	| Param
	| Placeholder
	| SQL;

export interface BuildQueryConfig {
	escapeName(name: string): string;
	escapeParam(num: number, value: unknown): string;
	escapeString(str: string): string;
	prepareTyping?: (encoder: DriverValueEncoder<unknown, unknown>) => QueryTypingsValue;
	paramStartIndex?: number;
	inlineParams?: boolean;
}

export type QueryTypingsValue = 'json' | 'decimal' | 'time' | 'timestamp' | 'uuid' | 'date' | 'none';

export interface Query {
	sql: string;
	params: unknown[];
	typings?: QueryTypingsValue[];
}

export interface SQLWrapper {
	getSQL(): SQL;
}

export function isSQLWrapper(value: unknown): value is SQLWrapper {
	return typeof value === 'object' && value !== null && 'getSQL' in value
		&& typeof (value as any).getSQL === 'function';
}

export class SQL<T = unknown> implements SQLWrapper {
	declare protected $brand: 'SQL';

	/** @internal */
	decoder: DriverValueDecoder<T, any> = noopDecoder;
	private shouldInlineParams = false;

	constructor(readonly queryChunks: Chunk[]) {}

	append(chunk: SQL): this {
		this.queryChunks.push(...chunk.queryChunks);
		return this;
	}

	toQuery(config: BuildQueryConfig): Query {
		const {
			escapeName,
			escapeParam,
			escapeString,
			prepareTyping,
			paramStartIndex = 0,
			inlineParams = false,
		} = config;
		const params: unknown[] = [];
		const typings: QueryTypingsValue[] = [];

		const chunks = this.queryChunks.map((chunk) => {
			if (chunk instanceof SQL) {
				const sqlChunkParts = chunk.toQuery({
					...config,
					paramStartIndex: paramStartIndex + params.length,
					inlineParams: this.shouldInlineParams || config.inlineParams,
				});
				params.push(...sqlChunkParts.params);
				if (prepareTyping && sqlChunkParts.typings) typings.push(...sqlChunkParts.typings);
				return sqlChunkParts.sql;
			}

			if (typeof chunk === 'string') {
				return chunk;
			}

			if (chunk instanceof Name) {
				return escapeName(chunk.value);
			}

			if (chunk instanceof Table) {
				const schemaName = chunk[Table.Symbol.Schema];
				const tableName = chunk[Table.Symbol.Name];
				return typeof schemaName !== 'undefined'
					? escapeName(schemaName) + '.' + escapeName(tableName)
					: escapeName(tableName);
			}

			if (chunk instanceof Column) {
				return escapeName(chunk.table[Table.Symbol.Name]) + '.' + escapeName(chunk.name);
			}

			if (chunk instanceof View) {
				const schemaName = chunk[ViewBaseConfig].schema;
				const viewName = chunk[ViewBaseConfig].name;
				return typeof schemaName !== 'undefined'
					? escapeName(schemaName) + '.' + escapeName(viewName)
					: escapeName(viewName);
			}

			if (chunk instanceof Param) {
				const mappedValue = chunk.value === null ? null : chunk.encoder.mapToDriverValue(chunk.value);

				if (mappedValue instanceof SQL) {
					const mappedValueQuery = mappedValue.toQuery({
						...config,
						paramStartIndex: paramStartIndex + params.length,
						inlineParams: this.shouldInlineParams || config.inlineParams,
					});
					params.push(...mappedValueQuery.params);
					if (prepareTyping && mappedValueQuery.typings) typings.push(...mappedValueQuery.typings);
					return mappedValueQuery.sql;
				}

<<<<<<< HEAD
				if (this.shouldInlineParams || inlineParams) {
					if (mappedValue === null) {
						return 'null';
					}
					if (mappedValue === undefined) {
						return '';
					}
					if (typeof mappedValue === 'number' || typeof mappedValue === 'boolean') {
						return mappedValue.toString();
					}
					if (typeof mappedValue === 'string') {
						return escapeString(mappedValue);
					}
					if (typeof mappedValue === 'object') {
						const mappedValueAsString = mappedValue.toString();
						if (mappedValueAsString === '[object Object]') {
							return escapeString(JSON.stringify(mappedValue));
						}
						return escapeString(mappedValueAsString);
					}
					throw new Error('Unexpected param value: ' + mappedValue);
				}

				params.push(chunk.encoder.mapToDriverValue(chunk.value));
=======
				params.push(mappedValue);
>>>>>>> e874a18e
				if (typeof prepareTyping !== 'undefined') typings.push(prepareTyping(chunk.encoder));
				return escapeParam(paramStartIndex + params.length - 1, chunk.value);
			}

			const err = new Error('Unexpected chunk type!');
			console.error(chunk);
			throw err;
		});

		const sqlString = chunks.join('');

		return { sql: sqlString, params, typings };
	}

	getSQL(): SQL {
		return this;
	}

	as(alias: string): SQL.Aliased<T>;
	/**
	 * @deprecated
	 * Use ``sql<DataType>`query`.as(alias)`` instead.
	 */
	as<TData>(): SQL<TData>;
	/**
	 * @deprecated
	 * Use ``sql<DataType>`query`.as(alias)`` instead.
	 */
	as<TData>(alias: string): SQL.Aliased<TData>;
	as(alias?: string): SQL<T> | SQL.Aliased<T> {
		// TODO: remove with deprecated overloads
		if (typeof alias === 'undefined') {
			return this;
		}

		return new SQL.Aliased(this, alias);
	}

	mapWith<
		TDecoder extends
			| DriverValueDecoder<any, any>
			| DriverValueDecoder<any, any>['mapFromDriverValue'],
	>(decoder: TDecoder): SQL<GetDecoderResult<TDecoder>> {
		if (typeof decoder === 'function') {
			this.decoder = { mapFromDriverValue: decoder };
		} else {
			this.decoder = decoder;
		}
		return this as SQL<GetDecoderResult<TDecoder>>;
	}

	inlineParams(): this {
		this.shouldInlineParams = true;
		return this;
	}
}

export type GetDecoderResult<T> = T extends
	| DriverValueDecoder<infer TData, any>
	| DriverValueDecoder<infer TData, any>['mapFromDriverValue'] ? TData
	: never;

/**
 * Any DB name (table, column, index etc.)
 */
export class Name {
	protected brand!: 'Name';

	constructor(readonly value: string) {}
}

/**
 * Any DB name (table, column, index etc.)
 */
export function name(value: string): Name {
	return new Name(value);
}

export interface DriverValueDecoder<TData, TDriverParam> {
	mapFromDriverValue(value: TDriverParam): TData;
}

export interface DriverValueEncoder<TData, TDriverParam> {
	mapToDriverValue(value: TData): TDriverParam | SQL;
}

export const noopDecoder: DriverValueDecoder<any, any> = {
	mapFromDriverValue: (value) => value,
};

export const noopEncoder: DriverValueEncoder<any, any> = {
	mapToDriverValue: (value) => value,
};

export interface DriverValueMapper<TData, TDriverParam>
	extends DriverValueDecoder<TData, TDriverParam>, DriverValueEncoder<TData, TDriverParam>
{}

export const noopMapper: DriverValueMapper<any, any> = {
	...noopDecoder,
	...noopEncoder,
};

/** Parameter value that is optionally bound to an encoder (for example, a column). */
export class Param<TDataType = unknown, TDriverParamType = TDataType> {
	protected brand!: 'BoundParamValue';

	/**
	 * @param value - Parameter value
	 * @param encoder - Encoder to convert the value to a driver parameter
	 */
	constructor(
		readonly value: TDataType,
		readonly encoder: DriverValueEncoder<TDataType, TDriverParamType> = noopEncoder,
	) {}
}

export function param<TData, TDriver>(
	value: TData,
	encoder?: DriverValueEncoder<TData, TDriver>,
): Param<TData, TDriver> {
	return new Param(value, encoder);
}

export type SQLSourceParam =
	| SQLSourceParam[]
	| SQLWrapper
	| SQL
	| Table
	| View
	| Subquery
	| AnyColumn
	| Param
	| Name
	| undefined
	| FakePrimitiveParam
	| Placeholder;

function buildChunksFromParam(param: SQLSourceParam): Chunk[] {
	if (Array.isArray(param)) {
		const result: Chunk[] = ['('];
		param.forEach((p, i) => {
			result.push(...buildChunksFromParam(p));
			if (i < param.length - 1) {
				result.push(', ');
			}
		});
		result.push(')');
		return result;
	}

	if (
		param instanceof Table
		|| param instanceof Column
		|| param instanceof Name
		|| param instanceof Param
		|| param instanceof View
		|| param instanceof SQL
	) {
		return [param];
	}

	if (param instanceof SQL.Aliased && typeof param.fieldAlias !== 'undefined') {
		return [new Name(param.fieldAlias)];
	}

	if (param instanceof Subquery) {
		if (param[SubqueryConfig].isWith) {
			return [new Name(param[SubqueryConfig].alias)];
		}
		return ['(', param[SubqueryConfig].sql, ') ', new Name(param[SubqueryConfig].alias)];
	}

	if (isSQLWrapper(param)) {
		return ['(', param.getSQL(), ')'];
	}

	if (param !== undefined) {
		return [new Param(param)];
	}

	return [];
}

export function sql<T>(strings: TemplateStringsArray, ...params: any[]): SQL<T>;
/*
	The type of `params` is specified as `SQLSourceParam[]`, but that's slightly incorrect -
	in runtime, users won't pass `FakePrimitiveParam` instances as `params` - they will pass primitive values
	which will be wrapped in `Param` using `buildChunksFromParam(...)`. That's why the overload
	specify `params` as `any[]` and not as `SQLSourceParam[]`. This type is used to make our lives easier and
	the type checker happy.
*/
export function sql(strings: TemplateStringsArray, ...params: SQLSourceParam[]): SQL {
	const queryChunks: Chunk[] = [];
	if (params.length > 0 || (strings.length > 0 && strings[0] !== '')) {
		queryChunks.push(strings[0]!);
	}
	params.forEach((param, paramIndex) => {
		queryChunks.push(...buildChunksFromParam(param));
		queryChunks.push(strings[paramIndex + 1]!);
	});

	return new SQL(queryChunks);
}

export namespace sql {
	export function empty(): SQL {
		return new SQL([]);
	}

	export function fromList(list: SQLSourceParam[]): SQL {
		return new SQL(list.map(buildChunksFromParam).flat(1));
	}

	/**
	 * Convenience function to create an SQL query from a raw string.
	 * @param str The raw SQL query string.
	 */
	export function raw(str: string): SQL {
		return new SQL([str]);
	}
}

export namespace SQL {
	export class Aliased<T = unknown> implements SQLWrapper {
		declare protected $brand: 'SQL.Aliased';
		declare protected $type: T;

		/** @internal */
		isSelectionField = false;

		constructor(
			readonly sql: SQL,
			readonly fieldAlias: string,
		) {}

		getSQL(): SQL {
			return this.sql;
		}

		/** @internal */
		clone() {
			return new Aliased(this.sql, this.fieldAlias);
		}
	}
}

export class Placeholder<TName extends string = string, TValue = any> {
	declare protected $brand: 'Placeholder';
	declare protected $type: TValue;

	constructor(readonly name: TName) {}
}

export function placeholder<TName extends string>(name: TName): Placeholder<TName> {
	return new Placeholder(name);
}

export function fillPlaceholders(params: unknown[], values: Record<string, unknown>): unknown[] {
	return params.map((p) => {
		if (p instanceof Placeholder) {
			if (!(p.name in values)) {
				throw new Error(`No value for placeholder "${p.name}" was provided`);
			}
			return values[p.name];
		}

		return p;
	});
}<|MERGE_RESOLUTION|>--- conflicted
+++ resolved
@@ -127,7 +127,6 @@
 					return mappedValueQuery.sql;
 				}
 
-<<<<<<< HEAD
 				if (this.shouldInlineParams || inlineParams) {
 					if (mappedValue === null) {
 						return 'null';
@@ -151,10 +150,7 @@
 					throw new Error('Unexpected param value: ' + mappedValue);
 				}
 
-				params.push(chunk.encoder.mapToDriverValue(chunk.value));
-=======
 				params.push(mappedValue);
->>>>>>> e874a18e
 				if (typeof prepareTyping !== 'undefined') typings.push(prepareTyping(chunk.encoder));
 				return escapeParam(paramStartIndex + params.length - 1, chunk.value);
 			}
