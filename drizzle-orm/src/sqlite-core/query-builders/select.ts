--- conflicted
+++ resolved
@@ -116,7 +116,10 @@
 	TSelectMode extends SelectMode,
 	TNullabilityMap extends Record<string, JoinNullability> = TTableName extends string ? Record<TTableName, 'not-null'>
 		: {},
-<<<<<<< HEAD
+	TDynamic extends boolean = false,
+	TExcludedMethods extends string = never,
+	TResult = SelectResult<TSelection, TSelectMode, TNullabilityMap>[],
+	TSelectedFields extends ColumnsSelection = BuildSubquerySelection<TSelection, TNullabilityMap>,
 > extends SQLiteSetOperatorBuilder<
 	THKT,
 	TTableName,
@@ -124,15 +127,12 @@
 	TRunResult,
 	TSelection,
 	TSelectMode,
-	TNullabilityMap
+	TNullabilityMap,
+	TDynamic,
+	TExcludedMethods,
+	TResult,
+	TSelectedFields
 > {
-=======
-	TDynamic extends boolean = false,
-	TExcludedMethods extends string = never,
-	TResult = SelectResult<TSelection, TSelectMode, TNullabilityMap>[],
-	TSelectedFields extends ColumnsSelection = BuildSubquerySelection<TSelection, TNullabilityMap>,
-> extends TypedQueryBuilder<TSelectedFields, TResult> {
->>>>>>> ee6a68b2
 	static readonly [entityKind]: string = 'SQLiteSelectQueryBuilder';
 
 	override readonly _: {
