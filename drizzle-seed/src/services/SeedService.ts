/* eslint-disable drizzle-internal/require-entity-kind */
import { entityKind, eq, is } from 'drizzle-orm';
import type { MySqlTable, MySqlTableWithColumns } from 'drizzle-orm/mysql-core';
import { MySqlDatabase } from 'drizzle-orm/mysql-core';
import type { PgTable, PgTableWithColumns } from 'drizzle-orm/pg-core';
import { PgDatabase } from 'drizzle-orm/pg-core';
import type { SQLiteTable, SQLiteTableWithColumns } from 'drizzle-orm/sqlite-core';
import { BaseSQLiteDatabase } from 'drizzle-orm/sqlite-core';
import type {
	GeneratePossibleGeneratorsColumnType,
	GeneratePossibleGeneratorsTableType,
	RefinementsType,
	TableGeneratorsType,
} from '../types/seedService.ts';
import type { Column, Prettify, Relation, Table } from '../types/tables.ts';
import { generatorsMap } from './GeneratorFuncs.ts';
import type { AbstractGenerator, GenerateArray, GenerateInterval, GenerateWeightedCount } from './Generators.ts';

import { latestVersion } from './apiVersion.ts';
import { equalSets, generateHashFromString } from './utils.ts';

export class SeedService {
	static readonly entityKind: string = 'SeedService';

	private defaultCountForTable = 10;
	private postgresPgLiteMaxParametersNumber = 32740;
	private postgresMaxParametersNumber = 65535;
	// there is no max parameters number in mysql, so you can increase mysqlMaxParametersNumber if it's needed.
	private mysqlMaxParametersNumber = 100000;
	//  SQLITE_MAX_VARIABLE_NUMBER, which by default equals to 999 for SQLite versions prior to 3.32.0 (2020-05-22) or 32766 for SQLite versions after 3.32.0.
	private sqliteMaxParametersNumber = 32766;
	private version?: number;

	generatePossibleGenerators = (
		connectionType: 'postgresql' | 'mysql' | 'sqlite',
		tables: Table[],
		relations: (Relation & { isCyclic: boolean })[],
		refinements?: RefinementsType,
		options?: { count?: number; seed?: number; version?: number },
	) => {
		let columnPossibleGenerator: Prettify<GeneratePossibleGeneratorsColumnType>;
		let tablePossibleGenerators: Prettify<GeneratePossibleGeneratorsTableType>;
		const customSeed = options?.seed === undefined ? 0 : options.seed;
		this.version = options?.version === undefined ? latestVersion : options.version;
		if (Number.isNaN(this.version) || this.version < 1 || this.version > latestVersion) {
			throw new Error(`Version should be in range [1, ${latestVersion}].`);
		}

		// sorting table in order which they will be filled up (tables with foreign keys case)
		const { tablesInOutRelations } = this.getInfoFromRelations(relations);
		const orderedTablesNames = this.getOrderedTablesList(tablesInOutRelations);
		tables = tables.sort((table1, table2) => {
			const rel = relations.find((rel) => rel.table === table1.name && rel.refTable === table2.name);

			if (rel?.isCyclic === true) {
				const reverseRel = relations.find((rel) => rel.table === table2.name && rel.refTable === table1.name);
				return this.cyclicTablesCompare(table1, table2, rel, reverseRel);
			}

			const table1Order = orderedTablesNames.indexOf(
					table1.name,
				),
				table2Order = orderedTablesNames.indexOf(
					table2.name,
				);
			return table1Order - table2Order;
		});

		const tablesPossibleGenerators: Prettify<
			(typeof tablePossibleGenerators)[]
		> = tables.map((table) => ({
			tableName: table.name,
			columnsPossibleGenerators: [],
			withFromTable: {},
		}));

		for (const [i, table] of tables.entries()) {
			// get foreignKey columns relations
			const foreignKeyColumns: {
				[columnName: string]: { table: string; column: string };
			} = {};

			for (
				const rel of relations
					.filter((rel) => rel.table === table.name)
			) {
				for (const [idx, col] of rel.columns.entries()) {
					foreignKeyColumns[col] = {
						table: rel.refTable,
						column: rel.refColumns[idx] as string,
					};
				}
			}

			if (refinements !== undefined && refinements[table.name] !== undefined) {
				if (refinements[table.name]!.count !== undefined) {
					tablesPossibleGenerators[i]!.count = refinements[table.name]!.count;
				}

				if (refinements[table.name]!.with !== undefined) {
					tablesPossibleGenerators[i]!.count = refinements[table.name]!.count
						|| options?.count
						|| this.defaultCountForTable;
					let idx: number;
					for (
						const fkTableName of Object.keys(
							refinements[table.name]!.with as {},
						)
					) {
						if (!tablesInOutRelations[table.name]?.dependantTableNames.has(fkTableName)) {
							const reason = tablesInOutRelations[table.name]?.selfRelation === true
								? `"${table.name}" table has self reference`
								: `"${fkTableName}" table doesn't have reference to "${table.name}" table`;
							throw new Error(
								`${reason}. you can't specify "${fkTableName}" as parameter in ${table.name}.with object.`,
							);
						}

						idx = tablesPossibleGenerators.findIndex(
							(table) => table.tableName === fkTableName,
						);
						if (idx !== -1) {
							let newTableWithCount: number,
								weightedCountSeed: number | undefined;
							if (
								typeof refinements![table.name]!.with![fkTableName] === 'number'
							) {
								newTableWithCount = (tablesPossibleGenerators[i]!.withCount
									|| tablesPossibleGenerators[i]!.count)!
									* (refinements[table.name]!.with![fkTableName] as number);
							} else {
								const weightedRepeatedValuesCount = refinements[table.name]!
									.with![fkTableName] as {
										weight: number;
										count: number | number[];
									}[];

								weightedCountSeed = customSeed
									+ generateHashFromString(`${table.name}.${fkTableName}`);

								newTableWithCount = this.getWeightedWithCount(
									weightedRepeatedValuesCount,
									(tablesPossibleGenerators[i]!.withCount
										|| tablesPossibleGenerators[i]!.count)!,
									weightedCountSeed,
								);
							}

							if (
								tablesPossibleGenerators[idx]!.withCount === undefined
								|| newTableWithCount > tablesPossibleGenerators[idx]!.withCount!
							) {
								tablesPossibleGenerators[idx]!.withCount = newTableWithCount;
							}

							tablesPossibleGenerators[idx]!.withFromTable[table.name] = {
								repeatedValuesCount: refinements[table.name]!.with![fkTableName]!,
								weightedCountSeed,
							};
						}
					}
				}
			}
			tablePossibleGenerators = tablesPossibleGenerators[i]!;
			for (const col of table.columns) {
				// col.myType = typeMap[col._type as keyof typeof typeMap];
				columnPossibleGenerator = {
					columnName: col.name,
					isUnique: col.isUnique,
					notNull: col.notNull,
					primary: col.primary,
					generatedIdentityType: col.generatedIdentityType,
					generator: undefined,
					isCyclic: false,
					wasDefinedBefore: false,
					wasRefined: false,
				};

				if (
					refinements !== undefined
					&& refinements[table.name] !== undefined
					&& refinements[table.name]!.columns !== undefined
					&& refinements[table.name]!.columns[col.name] !== undefined
				) {
					const genObj = refinements[table.name]!.columns[col.name]!;

					if (col.columnType.match(/\[\w*]/g) !== null) {
						if (
							(col.baseColumn?.dataType === 'array' && col.baseColumn.columnType.match(/\[\w*]/g) !== null)
							// studio case
							|| (col.typeParams.dimensions !== undefined && col.typeParams.dimensions > 1)
						) {
							throw new Error("for now you can't specify generators for columns of dimension greater than 1.");
						}

						genObj.baseColumnDataType = col.baseColumn?.dataType;
					}

					columnPossibleGenerator.generator = genObj;
					columnPossibleGenerator.wasRefined = true;
				} else if (Object.hasOwn(foreignKeyColumns, col.name)) {
					// TODO: I might need to assign repeatedValuesCount to column there instead of doing so in generateTablesValues
					const cyclicRelation = relations.find((rel) =>
						rel.table === table.name
						&& rel.isCyclic === true
						&& rel.columns.includes(col.name)
					);

					if (cyclicRelation !== undefined) {
						columnPossibleGenerator.isCyclic = true;
					}

					if (foreignKeyColumns[col.name]?.table === undefined && col.notNull === true) {
						throw new Error(
							`Column '${col.name}' has no null contraint, and you didn't specify a table for foreign key on column '${col.name}' in '${table.name}' table. You should pass  `,
						);
					}

					const predicate = (cyclicRelation !== undefined || foreignKeyColumns[col.name]?.table === undefined)
						&& col.notNull === false;

					if (predicate === true) {
						if (foreignKeyColumns[col.name]?.table === undefined && col.notNull === false) {
							console.warn(
								`Column '${col.name}' in '${table.name}' table will be filled with Null values`
									+ `\nbecause you specified neither a table for foreign key on column '${col.name}' nor a function for '${col.name}' column in refinements.`,
							);
						}
						columnPossibleGenerator.generator = new generatorsMap.GenerateDefault[0]({ defaultValue: null });
						columnPossibleGenerator.wasDefinedBefore = true;
					} else {
						columnPossibleGenerator.generator = new generatorsMap.HollowGenerator[0]();
					}
				} // TODO: rewrite pickGeneratorFor... using new col properties: isUnique and notNull
				else if (connectionType === 'postgresql') {
					columnPossibleGenerator.generator = this.selectGeneratorForPostgresColumn(
						table,
						col,
					);
				} else if (connectionType === 'mysql') {
					columnPossibleGenerator.generator = this.selectGeneratorForMysqlColumn(
						table,
						col,
					);
				} else if (connectionType === 'sqlite') {
					columnPossibleGenerator.generator = this.selectGeneratorForSqlite(
						table,
						col,
					);
				}

				if (columnPossibleGenerator.generator === undefined) {
					throw new Error(
						`column with type ${col.columnType} is not supported for now.`,
					);
				}

				const arrayGen = columnPossibleGenerator.generator.replaceIfArray();
				if (arrayGen !== undefined) {
					columnPossibleGenerator.generator = arrayGen;
				}

				columnPossibleGenerator.generator.isUnique = col.isUnique;
				const uniqueGen = columnPossibleGenerator.generator.replaceIfUnique();
				if (uniqueGen !== undefined) {
					columnPossibleGenerator.generator = uniqueGen;
				}

				// selecting version of generator
				columnPossibleGenerator.generator = this.selectVersionOfGenerator(columnPossibleGenerator.generator);

				// TODO: for now only GenerateValuesFromArray support notNull property
				columnPossibleGenerator.generator.notNull = col.notNull;
				columnPossibleGenerator.generator.dataType = col.dataType;
				columnPossibleGenerator.generator.stringLength = col.typeParams.length;

				tablePossibleGenerators.columnsPossibleGenerators.push(
					columnPossibleGenerator,
				);
			}
		}

		return tablesPossibleGenerators;
	};

	selectVersionOfGenerator = (generator: AbstractGenerator<any>) => {
		const entityKind = generator.getEntityKind();
		if (entityKind === 'GenerateArray') {
			const oldBaseColumnGen = (generator as GenerateArray).params.baseColumnGen;

			const newBaseColumnGen = this.selectVersionOfGenerator(oldBaseColumnGen);
			// newGenerator.baseColumnDataType = oldGenerator.baseColumnDataType;

			(generator as GenerateArray).params.baseColumnGen = newBaseColumnGen;
		}

		const possibleGeneratorConstructors = generatorsMap[entityKind as keyof typeof generatorsMap];

		const possibleGeneratorConstructorsFiltered = possibleGeneratorConstructors?.filter((possGenCon) =>
			possGenCon.version <= this.version! // sorting in ascending order by version
		).sort((a, b) => a.version - b.version);
		const generatorConstructor = possibleGeneratorConstructorsFiltered?.at(-1) as
			| (new(params: any) => AbstractGenerator<any>)
			| undefined;
		if (generatorConstructor === undefined) {
			throw new Error(`Can't select ${entityKind} generator for ${this.version} version.`);
		}

		const newGenerator = new generatorConstructor(generator.params);
		newGenerator.baseColumnDataType = generator.baseColumnDataType;
		newGenerator.isUnique = generator.isUnique;
		// TODO: for now only GenerateValuesFromArray support notNull property
		newGenerator.notNull = generator.notNull;
		newGenerator.dataType = generator.dataType;
		newGenerator.stringLength = generator.stringLength;

		return newGenerator;
	};

	cyclicTablesCompare = (
		table1: Table,
		table2: Table,
		relation: Relation & { isCyclic: boolean },
		reverseRelation: Relation & { isCyclic: boolean } | undefined,
	) => {
		// TODO: revise
		const hasTable1NotNullColumns = relation.columns.some((colIName) =>
			table1.columns.find((colJ) => colJ.name === colIName)?.notNull === true
		);

		if (reverseRelation !== undefined) {
			const hasTable2NotNullColumns = reverseRelation.columns.some((colIName) =>
				table2.columns.find((colJ) => colJ.name === colIName)?.notNull === true
			);

			if (hasTable1NotNullColumns && hasTable2NotNullColumns) {
				throw new Error(
					`The '${table1.name}' and '${table2.name}' tables have not null foreign keys. You can't seed cyclic tables with not null foreign key columns.`,
				);
			}

			if (hasTable1NotNullColumns) return 1;
			else if (hasTable2NotNullColumns) return -1;
			return 0;
		}

		if (hasTable1NotNullColumns) {
			return 1;
		}
		return 0;

		// if (hasTable1NotNullColumns) return 1;
		// else if (hasTable2NotNullColumns) return -1;
	};

	getOrderedTablesList = (
		tablesInOutRelations: ReturnType<typeof this.getInfoFromRelations>['tablesInOutRelations'],
	): string[] => {
		const leafTablesNames = Object.entries(tablesInOutRelations)
			.filter(
				(tableRel) =>
					tableRel[1].out === 0
					|| (tableRel[1].out !== 0
						&& tableRel[1].selfRelCount === tableRel[1].out),
			)
			.map((tableRel) => tableRel[0]);

		const orderedTablesNames: string[] = [];
		let parent: string, children: string[];
		for (let i = 0; leafTablesNames.length !== 0; i++) {
			parent = leafTablesNames.shift() as string;

			if (orderedTablesNames.includes(parent)) {
				continue;
			}

			if (tablesInOutRelations[parent] === undefined) {
				orderedTablesNames.push(parent);
				continue;
			}

			for (const orderedTableName of orderedTablesNames) {
				tablesInOutRelations[parent]!.requiredTableNames.delete(orderedTableName);
			}

			if (
				tablesInOutRelations[parent]!.requiredTableNames.size === 0
				|| equalSets(
					tablesInOutRelations[parent]!.requiredTableNames,
					tablesInOutRelations[parent]!.dependantTableNames,
				)
			) {
				orderedTablesNames.push(parent);
			} else {
				leafTablesNames.push(parent);
				continue;
			}

			children = [...tablesInOutRelations[parent]!.dependantTableNames];
			leafTablesNames.push(...children);
		}
		return orderedTablesNames;
	};

	getInfoFromRelations = (relations: (Relation & { isCyclic: boolean })[]) => {
		const tablesInOutRelations: {
			[tableName: string]: {
				out: number;
				in: number;
				selfRelation: boolean;
				selfRelCount: number;
				requiredTableNames: Set<string>;
				dependantTableNames: Set<string>;
			};
		} = {};

		// const cyclicRelations: { [cyclicTableName: string]: Relation & { isCyclic: boolean } } = {};

		for (const rel of relations) {
			// if (rel.isCyclic) {
			// 	cyclicRelations[rel.table] = rel;
			// }

			if (tablesInOutRelations[rel.table] === undefined) {
				tablesInOutRelations[rel.table] = {
					out: 0,
					in: 0,
					selfRelation: false,
					selfRelCount: 0,
					requiredTableNames: new Set(),
					dependantTableNames: new Set(),
				};
			}

			if (
				rel.refTable !== undefined
				&& tablesInOutRelations[rel.refTable] === undefined
			) {
				tablesInOutRelations[rel.refTable] = {
					out: 0,
					in: 0,
					selfRelation: false,
					selfRelCount: 0,
					requiredTableNames: new Set(),
					dependantTableNames: new Set(),
				};
			}

			if (rel.refTable !== undefined) {
				tablesInOutRelations[rel.table]!.out += 1;
				tablesInOutRelations[rel.refTable]!.in += 1;
			}

			if (rel.refTable === rel.table) {
				tablesInOutRelations[rel.table]!.selfRelation = true;
				tablesInOutRelations[rel.table]!.selfRelCount = rel.columns.length;
			} else if (rel.refTable !== undefined) {
				tablesInOutRelations[rel.table]!.requiredTableNames.add(rel.refTable);
				tablesInOutRelations[rel.refTable]!.dependantTableNames.add(rel.table);
			}
		}

		return { tablesInOutRelations };
	};

	getWeightedWithCount = (
		weightedCount: { weight: number; count: number | number[] }[],
		count: number,
		seed: number,
	) => {
		let gen = new generatorsMap.GenerateWeightedCount[0]();
		gen = this.selectVersionOfGenerator(gen) as GenerateWeightedCount;
		// const gen = new GenerateWeightedCount({});
		gen.init({ count: weightedCount, seed });
		let weightedWithCount = 0;
		for (let i = 0; i < count; i++) {
			weightedWithCount += gen.generate();
		}

		return weightedWithCount;
	};

	// TODO: revise serial part generators
	selectGeneratorForPostgresColumn = (
		table: Table,
		col: Column,
	) => {
		const pickGenerator = (table: Table, col: Column) => {
			// ARRAY
			if (col.columnType.match(/\[\w*]/g) !== null && col.baseColumn !== undefined) {
				const baseColumnGen = this.selectGeneratorForPostgresColumn(
					table,
					col.baseColumn!,
				) as AbstractGenerator;
				if (baseColumnGen === undefined) {
					throw new Error(`column with type ${col.baseColumn!.columnType} is not supported for now.`);
				}

				// const getBaseColumnDataType = (baseColumn: Column) => {
				// 	if (baseColumn.baseColumn !== undefined) {
				// 		return getBaseColumnDataType(baseColumn.baseColumn);
				// 	}

				// 	return baseColumn.dataType;
				// };
				// const baseColumnDataType = getBaseColumnDataType(col.baseColumn);

				const generator = new generatorsMap.GenerateArray[0]({ baseColumnGen, size: col.size });
				// generator.baseColumnDataType = baseColumnDataType;

				return generator;
			}

			// ARRAY for studio
			if (col.columnType.match(/\[\w*]/g) !== null) {
				// remove dimensions from type
				const baseColumnType = col.columnType.replace(/\[\w*]/g, '');
				const baseColumn: Column = {
					...col,
				};
				baseColumn.columnType = baseColumnType;

				const baseColumnGen = this.selectGeneratorForPostgresColumn(table, baseColumn) as AbstractGenerator;
				if (baseColumnGen === undefined) {
					throw new Error(`column with type ${col.baseColumn!.columnType} is not supported for now.`);
				}

				let generator = new generatorsMap.GenerateArray[0]({ baseColumnGen });

				for (let i = 0; i < col.typeParams.dimensions! - 1; i++) {
					generator = new generatorsMap.GenerateArray[0]({ baseColumnGen: generator });
				}

				return generator;
			}

			// INT ------------------------------------------------------------------------------------------------------------
			if (
				(col.columnType.includes('serial')
					|| col.columnType === 'integer'
					|| col.columnType === 'smallint'
					|| col.columnType.includes('bigint'))
				&& table.primaryKeys.includes(col.name)
			) {
				const generator = new generatorsMap.GenerateIntPrimaryKey[0]();

				return generator;
			}

			let minValue: number | bigint | undefined;
			let maxValue: number | bigint | undefined;
			if (col.columnType.includes('serial')) {
				minValue = 1;
				if (col.columnType === 'smallserial') {
					// 2^16 / 2 - 1, 2 bytes
					maxValue = 32767;
				} else if (col.columnType === 'serial') {
					// 2^32 / 2 - 1, 4 bytes
					maxValue = 2147483647;
				} else if (col.columnType === 'bigserial') {
					// 2^64 / 2 - 1, 8 bytes
					minValue = BigInt(1);
					maxValue = BigInt('9223372036854775807');
				}
			} else if (col.columnType.includes('int')) {
				if (col.columnType === 'smallint') {
					// 2^16 / 2 - 1, 2 bytes
					minValue = -32768;
					maxValue = 32767;
				} else if (col.columnType === 'integer') {
					// 2^32 / 2 - 1, 4 bytes
					minValue = -2147483648;
					maxValue = 2147483647;
				} else if (col.columnType.includes('bigint')) {
					if (col.dataType === 'bigint') {
						// 2^64 / 2 - 1, 8 bytes
						minValue = BigInt('-9223372036854775808');
						maxValue = BigInt('9223372036854775807');
					} else {
						// if (col.dataType === 'number')
						// if you’re expecting values above 2^31 but below 2^53
						minValue = -9007199254740991;
						maxValue = 9007199254740991;
					}
				}
			}

			if (
				col.columnType.includes('int')
				&& !col.columnType.includes('interval')
				&& !col.columnType.includes('point')
			) {
				const generator = new generatorsMap.GenerateInt[0]({
					minValue,
					maxValue,
				});

				return generator;
			}

			if (col.columnType.includes('serial')) {
				const generator = new generatorsMap.GenerateIntPrimaryKey[0]();

				generator.maxValue = maxValue;

				return generator;
			}

			// NUMBER(real, double, decimal, numeric)
			if (
				col.columnType.startsWith('real')
				|| col.columnType.startsWith('double precision')
				|| col.columnType.startsWith('decimal')
				|| col.columnType.startsWith('numeric')
			) {
				if (col.typeParams.precision !== undefined) {
					const precision = col.typeParams.precision;
					const scale = col.typeParams.scale === undefined ? 0 : col.typeParams.scale;

					const maxAbsoluteValue = Math.pow(10, precision - scale) - Math.pow(10, -scale);
					const generator = new generatorsMap.GenerateNumber[0]({
						minValue: -maxAbsoluteValue,
						maxValue: maxAbsoluteValue,
						precision: Math.pow(10, scale),
					});
					return generator;
				}
				const generator = new generatorsMap.GenerateNumber[0]();

				return generator;
			}

			// STRING
			if (
				(col.columnType === 'text'
					|| col.columnType.startsWith('varchar')
					|| col.columnType.startsWith('char'))
				&& table.primaryKeys.includes(col.name)
			) {
				const generator = new generatorsMap.GenerateUniqueString[0]();

				return generator;
			}

			if (
				(col.columnType === 'text'
					|| col.columnType.startsWith('varchar')
					|| col.columnType.startsWith('char'))
				&& col.name.toLowerCase().includes('name')
			) {
				const generator = new generatorsMap.GenerateFirstName[0]();

				return generator;
			}

			if (
				(col.columnType === 'text'
					|| col.columnType.startsWith('varchar')
					|| col.columnType.startsWith('char'))
				&& col.name.toLowerCase().includes('email')
			) {
				const generator = new generatorsMap.GenerateEmail[0]();

				return generator;
			}

			if (
				col.columnType === 'text'
				|| col.columnType.startsWith('varchar')
				|| col.columnType.startsWith('char')
			) {
				const generator = new generatorsMap.GenerateString[0]();

				return generator;
			}

			// UUID
			if (col.columnType === 'uuid') {
				const generator = new generatorsMap.GenerateUUID[0]();

				return generator;
			}

			// BOOLEAN
			if (col.columnType === 'boolean') {
				const generator = new generatorsMap.GenerateBoolean[0]();

				return generator;
			}

			// DATE, TIME, TIMESTAMP
			if (col.columnType.includes('date')) {
				const generator = new generatorsMap.GenerateDate[0]();

				return generator;
			}

			if (col.columnType === 'time') {
				const generator = new generatorsMap.GenerateTime[0]();

				return generator;
			}

			if (col.columnType.includes('timestamp')) {
				const generator = new generatorsMap.GenerateTimestamp[0]();

				return generator;
			}

			// JSON, JSONB
			if (col.columnType === 'json' || col.columnType === 'jsonb') {
				const generator = new generatorsMap.GenerateJson[0]();

				return generator;
			}

			// if (col.columnType === "jsonb") {
			//   const generator = new GenerateJsonb({});
			//   return generator;
			// }

			// ENUM
			if (col.enumValues !== undefined) {
				const generator = new generatorsMap.GenerateEnum[0]({
					enumValues: col.enumValues,
				});

				return generator;
			}

			// INTERVAL
			if (col.columnType.startsWith('interval')) {
				if (col.columnType === 'interval') {
					const generator = new generatorsMap.GenerateInterval[0]();

					return generator;
				}

				const fields = col.columnType.replace('interval ', '') as GenerateInterval['params']['fields'];
				const generator = new generatorsMap.GenerateInterval[0]({ fields });

				return generator;
			}

			// POINT, LINE
			if (col.columnType.includes('point')) {
				const generator = new generatorsMap.GeneratePoint[0]();

				return generator;
			}

			if (col.columnType.includes('line')) {
				const generator = new generatorsMap.GenerateLine[0]();

				return generator;
			}

			if (col.hasDefault && col.default !== undefined) {
				const generator = new generatorsMap.GenerateDefault[0]({
					defaultValue: col.default,
				});
				return generator;
			}

			return;
		};

		const generator = pickGenerator(table, col);
		if (generator !== undefined) {
			generator.isUnique = col.isUnique;
			generator.dataType = col.dataType;
			generator.stringLength = col.typeParams.length;
		}

		return generator;
	};

	selectGeneratorForMysqlColumn = (
		table: Table,
		col: Column,
	) => {
		const pickGenerator = (table: Table, col: Column) => {
			// INT ------------------------------------------------------------------------------------------------------------
			if (
				(col.columnType.includes('serial') || col.columnType.includes('int'))
				&& table.primaryKeys.includes(col.name)
			) {
				const generator = new generatorsMap.GenerateIntPrimaryKey[0]();
				return generator;
			}

			let minValue: number | bigint | undefined;
			let maxValue: number | bigint | undefined;
			if (col.columnType === 'serial') {
				// 2^64 % 2 - 1, 8 bytes
				minValue = BigInt(0);
				maxValue = BigInt('9223372036854775807');
			} else if (col.columnType.includes('int')) {
				if (col.columnType === 'tinyint') {
					// 2^8 / 2 - 1, 1 bytes
					minValue = -128;
					maxValue = 127;
				} else if (col.columnType === 'smallint') {
					// 2^16 / 2 - 1, 2 bytes
					minValue = -32768;
					maxValue = 32767;
				} else if (col.columnType === 'mediumint') {
					// 2^16 / 2 - 1, 2 bytes
					minValue = -8388608;
					maxValue = 8388607;
				} else if (col.columnType === 'int') {
					// 2^32 / 2 - 1, 4 bytes
					minValue = -2147483648;
					maxValue = 2147483647;
				} else if (col.columnType === 'bigint') {
					// 2^64 / 2 - 1, 8 bytes
					minValue = BigInt('-9223372036854775808');
					maxValue = BigInt('9223372036854775807');
				}
			}

			if (col.columnType.includes('int')) {
				const generator = new generatorsMap.GenerateInt[0]({
					minValue,
					maxValue,
				});
				return generator;
			}

			if (col.columnType.includes('serial')) {
				const generator = new generatorsMap.GenerateIntPrimaryKey[0]();
				generator.maxValue = maxValue;
				return generator;
			}

			// NUMBER(real, double, decimal, float)
			if (
				col.columnType.startsWith('real')
				|| col.columnType.startsWith('double')
				|| col.columnType.startsWith('decimal')
				|| col.columnType.startsWith('float')
				|| col.columnType.startsWith('numeric')
			) {
				if (col.typeParams.precision !== undefined) {
					const precision = col.typeParams.precision;
					const scale = col.typeParams.scale === undefined ? 0 : col.typeParams.scale;

					const maxAbsoluteValue = Math.pow(10, precision - scale) - Math.pow(10, -scale);
					const generator = new generatorsMap.GenerateNumber[0]({
						minValue: -maxAbsoluteValue,
						maxValue: maxAbsoluteValue,
						precision: Math.pow(10, scale),
					});
					return generator;
				}

				const generator = new generatorsMap.GenerateNumber[0]();
				return generator;
			}

			// STRING
			if (
				(col.columnType === 'text'
					|| col.columnType === 'blob'
					|| col.columnType.startsWith('char')
					|| col.columnType.startsWith('varchar')
					|| col.columnType.startsWith('binary')
					|| col.columnType.startsWith('varbinary'))
				&& table.primaryKeys.includes(col.name)
			) {
				const generator = new generatorsMap.GenerateUniqueString[0]();
				return generator;
			}

			if (
				(col.columnType === 'text'
					|| col.columnType === 'blob'
					|| col.columnType.startsWith('char')
					|| col.columnType.startsWith('varchar')
					|| col.columnType.startsWith('binary')
					|| col.columnType.startsWith('varbinary'))
				&& col.name.toLowerCase().includes('name')
			) {
				const generator = new generatorsMap.GenerateFirstName[0]();
				return generator;
			}

			if (
				(col.columnType === 'text'
					|| col.columnType === 'blob'
					|| col.columnType.startsWith('char')
					|| col.columnType.startsWith('varchar')
					|| col.columnType.startsWith('binary')
					|| col.columnType.startsWith('varbinary'))
				&& col.name.toLowerCase().includes('email')
			) {
				const generator = new generatorsMap.GenerateEmail[0]();
				return generator;
			}

			if (
				col.columnType === 'text'
				|| col.columnType === 'blob'
				|| col.columnType.startsWith('char')
				|| col.columnType.startsWith('varchar')
				|| col.columnType.startsWith('binary')
				|| col.columnType.startsWith('varbinary')
			) {
				const generator = new generatorsMap.GenerateString[0]();
				return generator;
			}

			// BOOLEAN
			if (col.columnType === 'boolean') {
				const generator = new generatorsMap.GenerateBoolean[0]();
				return generator;
			}

			// DATE, TIME, TIMESTAMP, DATETIME, YEAR
			if (col.columnType.includes('datetime')) {
				const generator = new generatorsMap.GenerateDatetime[0]();
				return generator;
			}

			if (col.columnType.includes('date')) {
				const generator = new generatorsMap.GenerateDate[0]();
				return generator;
			}

			if (col.columnType === 'time') {
				const generator = new generatorsMap.GenerateTime[0]();
				return generator;
			}

			if (col.columnType.includes('timestamp')) {
				const generator = new generatorsMap.GenerateTimestamp[0]();
				return generator;
			}

			if (col.columnType === 'year') {
				const generator = new generatorsMap.GenerateYear[0]();
				return generator;
			}

			// JSON
			if (col.columnType === 'json') {
				const generator = new generatorsMap.GenerateJson[0]();
				return generator;
			}

			// ENUM
			if (col.enumValues !== undefined) {
				const generator = new generatorsMap.GenerateEnum[0]({
					enumValues: col.enumValues,
				});
				return generator;
			}

			if (col.hasDefault && col.default !== undefined) {
				const generator = new generatorsMap.GenerateDefault[0]({
					defaultValue: col.default,
				});
				return generator;
			}

			return;
		};

		const generator = pickGenerator(table, col);

		return generator;
	};

	selectGeneratorForSqlite = (
		table: Table,
		col: Column,
	) => {
		const pickGenerator = (table: Table, col: Column) => {
			// int section ---------------------------------------------------------------------------------------
			if (
				(col.columnType === 'integer' || col.columnType === 'numeric')
				&& table.primaryKeys.includes(col.name)
			) {
				const generator = new generatorsMap.GenerateIntPrimaryKey[0]();
				return generator;
			}

			if (col.columnType === 'integer' && col.dataType === 'boolean') {
				const generator = new generatorsMap.GenerateBoolean[0]();
				return generator;
			}

			if ((col.columnType === 'integer' && col.dataType === 'date')) {
				const generator = new generatorsMap.GenerateTimestamp[0]();
				return generator;
			}

			if (
				col.columnType === 'integer'
				|| (col.dataType === 'bigint' && col.columnType === 'blob')
			) {
				const generator = new generatorsMap.GenerateInt[0]();
				return generator;
			}

			// number section ------------------------------------------------------------------------------------
			if (col.columnType.startsWith('real') || col.columnType.startsWith('numeric')) {
				if (col.typeParams.precision !== undefined) {
					const precision = col.typeParams.precision;
					const scale = col.typeParams.scale === undefined ? 0 : col.typeParams.scale;

					const maxAbsoluteValue = Math.pow(10, precision - scale) - Math.pow(10, -scale);
					const generator = new generatorsMap.GenerateNumber[0]({
						minValue: -maxAbsoluteValue,
						maxValue: maxAbsoluteValue,
						precision: Math.pow(10, scale),
					});
					return generator;
				}

				const generator = new generatorsMap.GenerateNumber[0]();
				return generator;
			}

			// string section ------------------------------------------------------------------------------------
			if (
				(col.columnType.startsWith('text')
					|| col.columnType.startsWith('numeric')
					|| col.columnType.startsWith('blob'))
				&& table.primaryKeys.includes(col.name)
			) {
				const generator = new generatorsMap.GenerateUniqueString[0]();
				return generator;
			}

			if (
				(col.columnType.startsWith('text')
					|| col.columnType.startsWith('numeric')
					|| col.columnType.startsWith('blob'))
				&& col.name.toLowerCase().includes('name')
			) {
				const generator = new generatorsMap.GenerateFirstName[0]();
				return generator;
			}

			if (
				(col.columnType.startsWith('text')
					|| col.columnType.startsWith('numeric')
					|| col.columnType.startsWith('blob'))
				&& col.name.toLowerCase().includes('email')
			) {
				const generator = new generatorsMap.GenerateEmail[0]();
				return generator;
			}

			if (
				col.columnType.startsWith('text')
				|| col.columnType.startsWith('numeric')
				|| col.columnType.startsWith('blob')
				|| col.columnType.startsWith('blobbuffer')
			) {
				const generator = new generatorsMap.GenerateString[0]();
				return generator;
			}

			if (
				(col.columnType.startsWith('text') && col.dataType === 'json')
				|| (col.columnType.startsWith('blob') && col.dataType === 'json')
			) {
				const generator = new generatorsMap.GenerateJson[0]();
				return generator;
			}

			if (col.hasDefault && col.default !== undefined) {
				const generator = new generatorsMap.GenerateDefault[0]({
					defaultValue: col.default,
				});
				return generator;
			}

			return;
		};

		const generator = pickGenerator(table, col);

		return generator;
	};

	filterCyclicTables = (tablesGenerators: ReturnType<typeof this.generatePossibleGenerators>) => {
		const filteredTablesGenerators = tablesGenerators.filter((tableGen) =>
			tableGen.columnsPossibleGenerators.some((columnGen) =>
				columnGen.isCyclic === true && columnGen.wasDefinedBefore === true
			)
		);

		const tablesUniqueNotNullColumn: { [tableName: string]: { uniqueNotNullColName: string } } = {};

		for (const [idx, tableGen] of filteredTablesGenerators.entries()) {
			const uniqueNotNullColName = filteredTablesGenerators[idx]!.columnsPossibleGenerators.find((colGen) =>
				colGen.primary === true
				|| (colGen.isUnique === true
					&& colGen.notNull === true)
			)?.columnName;
			if (uniqueNotNullColName === undefined) {
				throw new Error(
					`Table '${tableGen.tableName}' does not have primary or (unique and notNull) column. Can't seed table with cyclic relation.`,
				);
			}
			tablesUniqueNotNullColumn[tableGen.tableName] = { uniqueNotNullColName };

			filteredTablesGenerators[idx]!.columnsPossibleGenerators = tableGen.columnsPossibleGenerators.filter((colGen) =>
				(colGen.isCyclic === true && colGen.wasDefinedBefore === true) || colGen.columnName === uniqueNotNullColName
			).map((colGen) => {
				const newColGen = { ...colGen };
				newColGen.wasDefinedBefore = false;
				return newColGen;
			});
		}

		return { filteredTablesGenerators, tablesUniqueNotNullColumn };
	};

	generateTablesValues = async (
		relations: (Relation & { isCyclic: boolean })[],
		tablesGenerators: ReturnType<typeof this.generatePossibleGenerators>,
		db?:
			| PgDatabase<any, any, any, any>
			| MySqlDatabase<any, any, any, any>
			| BaseSQLiteDatabase<any, any, any, any>,
		schema?: { [key: string]: PgTable | MySqlTable | SQLiteTable },
		options?: {
			count?: number;
			seed?: number;
			preserveData?: boolean;
			preserveCyclicTablesData?: boolean;
			insertDataInDb?: boolean;
			updateDataInDb?: boolean;
			tablesValues?: {
				tableName: string;
				rows: {
					[columnName: string]: string | number | boolean | undefined;
				}[];
			}[];
			tablesUniqueNotNullColumn?: { [tableName: string]: { uniqueNotNullColName: string } };
		},
	) => {
		const customSeed = options?.seed === undefined ? 0 : options.seed;
		let tableCount: number | undefined;
		let columnsGenerators: Prettify<GeneratePossibleGeneratorsColumnType>[];
		let tableGenerators: Prettify<TableGeneratorsType>;

		let tableValues: {
			[columnName: string]: string | number | boolean | undefined;
		}[];

		let tablesValues: {
			tableName: string;
			rows: typeof tableValues;
		}[] = options?.tablesValues === undefined ? [] : options.tablesValues;

		let pRNGSeed: number;
		let filteredRelations: typeof relations;

		let preserveData: boolean, insertDataInDb: boolean = true, updateDataInDb: boolean = false;
		if (options?.preserveData !== undefined) preserveData = options.preserveData;
		if (options?.insertDataInDb !== undefined) insertDataInDb = options.insertDataInDb;
		if (options?.updateDataInDb !== undefined) updateDataInDb = options.updateDataInDb;
		if (updateDataInDb === true) insertDataInDb = false;

		// TODO: now I'm generating tablesInOutRelations twice, first time in generatePossibleGenerators and second time here. maybe should generate it once instead.
		const { tablesInOutRelations } = this.getInfoFromRelations(relations);
		for (const table of tablesGenerators) {
			tableCount = table.count === undefined ? options?.count || this.defaultCountForTable : table.count;

			tableGenerators = {};
			columnsGenerators = table.columnsPossibleGenerators;

			filteredRelations = relations.filter(
				(rel) => rel.table === table.tableName,
			);

			// adding pRNG seed to column
			for (const col of columnsGenerators) {
				const columnRelations = filteredRelations.filter((rel) => rel.columns.includes(col.columnName));
				pRNGSeed = (columnRelations.length !== 0
						&& columnRelations[0]!.columns.length >= 2)
					? (customSeed + generateHashFromString(
						`${columnRelations[0]!.table}.${columnRelations[0]!.columns.join('_')}`,
					))
					: (customSeed + generateHashFromString(`${table.tableName}.${col.columnName}`));

				tableGenerators[col.columnName] = {
					pRNGSeed,
					...col,
				};
			}

			// get values to generate columns with foreign key

			// if table posts contains foreign key to table users, then rel.table === 'posts' and rel.refTable === 'users', because table posts has reference to table users.
			if (filteredRelations.length !== 0) {
				for (const rel of filteredRelations) {
					if (
						table.withFromTable[rel.refTable] !== undefined
						&& table.withCount !== undefined
					) {
						tableCount = table.withCount;
					}

					for (let colIdx = 0; colIdx < rel.columns.length; colIdx++) {
						let refColumnValues: (string | number | boolean)[];
						let hasSelfRelation: boolean = false;
						let repeatedValuesCount:
								| number
								| { weight: number; count: number | number[] }[]
								| undefined,
							weightedCountSeed: number | undefined;
						let genObj: AbstractGenerator<any> | undefined;

						if (
							rel.table === rel.refTable
							&& tableGenerators[rel.columns[colIdx]!]?.wasRefined === false
						) {
							const refColName = rel.refColumns[colIdx] as string;
							pRNGSeed = generateHashFromString(
								`${table.tableName}.${refColName}`,
							);

							const refColumnGenerator: typeof tableGenerators = {};
							refColumnGenerator[refColName] = {
								...tableGenerators[refColName]!,
								pRNGSeed,
							};

							refColumnValues = (await this.generateColumnsValuesByGenerators({
								tableGenerators: refColumnGenerator,
								count: tableCount,
								preserveData: true,
								insertDataInDb: false,
							}))!.map((rows) => rows[refColName]) as (string | number | boolean)[];

							hasSelfRelation = true;
							genObj = new generatorsMap.GenerateSelfRelationsValuesFromArray[0]({
								values: refColumnValues,
							});
							genObj = this.selectVersionOfGenerator(genObj);
							// genObj = new GenerateSelfRelationsValuesFromArray({
							// 	values: refColumnValues,
							// });
						} else if (
							tableGenerators[rel.columns[colIdx]!]?.wasDefinedBefore === false
							&& tableGenerators[rel.columns[colIdx]!]?.wasRefined === false
						) {
							refColumnValues = tablesValues
								.find((val) => val.tableName === rel.refTable)!
								.rows!.map((row) => row[rel.refColumns[colIdx]!]!);

							if (
								table.withFromTable[rel.refTable] !== undefined
								&& table.withFromTable[rel.refTable]!.repeatedValuesCount
									!== undefined
							) {
								repeatedValuesCount = table.withFromTable[rel.refTable]!.repeatedValuesCount;
								weightedCountSeed = table.withFromTable[rel.refTable]!.weightedCountSeed;
							}

							// TODO: revise maybe need to select version of generator here too
							genObj = new generatorsMap.GenerateValuesFromArray[0]({ values: refColumnValues });
							genObj.notNull = tableGenerators[rel.columns[colIdx]!]!.notNull;
							genObj.weightedCountSeed = weightedCountSeed;
							genObj.maxRepeatedValuesCount = repeatedValuesCount;
						}

						if (genObj !== undefined) {
							tableGenerators[rel.columns[colIdx]!]!.generator = genObj;
						}
						tableGenerators[rel.columns[colIdx]!] = {
							...tableGenerators[rel.columns[colIdx]!]!,
							hasSelfRelation,
							hasRelation: true,
						};
					}
				}
			}

			preserveData = (
					options?.preserveData === undefined
					&& tablesInOutRelations[table.tableName]?.in === 0
				)
				? false
				: true;

			preserveData = preserveData || (options?.preserveCyclicTablesData === true
				&& table.columnsPossibleGenerators.some((colGen) => colGen.isCyclic === true));

			tableValues = await this.generateColumnsValuesByGenerators({
				tableGenerators,
				db,
				schema,
				tableName: table.tableName,
				count: tableCount,
				preserveData,
				insertDataInDb,
				updateDataInDb,
				uniqueNotNullColName: options?.tablesUniqueNotNullColumn === undefined
					? undefined
					: options?.tablesUniqueNotNullColumn[table.tableName]?.uniqueNotNullColName,
			});

			if (preserveData === true) {
				tablesValues.push({
					tableName: table.tableName,
					rows: tableValues,
				});
			}

			// removing "link" from table that was required to generate current table
			if (tablesInOutRelations[table.tableName] !== undefined) {
				for (const tableName of tablesInOutRelations[table.tableName]!.requiredTableNames) {
					tablesInOutRelations[tableName]!.in -= 1;
				}
			}

			if (preserveData === false) {
				tablesValues = tablesValues.filter(
					(table) =>
						tablesInOutRelations[table.tableName] !== undefined && tablesInOutRelations[table.tableName]!.in > 0,
				);
			}
		}

		return tablesValues;
	};

	generateColumnsValuesByGenerators = async ({
		tableGenerators,
		db,
		schema,
		tableName,
		count,
		preserveData = true,
		insertDataInDb = true,
		updateDataInDb = false,
		uniqueNotNullColName,
		batchSize = 10000,
	}: {
		tableGenerators: Prettify<TableGeneratorsType>;
		db?:
			| PgDatabase<any, any, any, any>
			| MySqlDatabase<any, any, any, any>
			| BaseSQLiteDatabase<any, any, any, any>;
		schema?: { [key: string]: PgTable | MySqlTable | SQLiteTable };
		tableName?: string;
		count?: number;
		preserveData?: boolean;
		insertDataInDb?: boolean;
		updateDataInDb?: boolean;
		uniqueNotNullColName?: string;
		batchSize?: number;
	}) => {
		if (count === undefined) {
			count = this.defaultCountForTable;
		}

		if (updateDataInDb === true) {
			batchSize = 1;
		}

		let columnGenerator: (typeof tableGenerators)[string];
		const columnsGenerators: {
			[columnName: string]: AbstractGenerator<any>;
		} = {};
		let generatedValues: { [columnName: string]: number | string | boolean | undefined }[] = [];

		let columnsNumber = 0;
		let override = false;
		for (const columnName of Object.keys(tableGenerators)) {
			columnsNumber += 1;
			columnGenerator = tableGenerators[columnName]!;
			override = tableGenerators[columnName]?.generatedIdentityType === 'always' ? true : override;

			columnsGenerators[columnName] = columnGenerator.generator!;
			columnsGenerators[columnName]!.init({
				count,
				seed: columnGenerator.pRNGSeed,
			});

			// const arrayGen = columnsGenerators[columnName]!.replaceIfArray({ count, seed: columnGenerator.pRNGSeed });
			// if (arrayGen !== undefined) {
			// 	columnsGenerators[columnName] = arrayGen;
			// }

			// const uniqueGen = columnsGenerators[columnName]!.replaceIfUnique({ count, seed: columnGenerator.pRNGSeed });
			// if (uniqueGen !== undefined) {
			// 	columnsGenerators[columnName] = uniqueGen;
			// }
		}
		let maxParametersNumber: number;
		if (is(db, PgDatabase<any, any, any, any>)) {
			// @ts-ignore
			maxParametersNumber = db.constructor[entityKind] === 'PgliteDatabase'
				? this.postgresPgLiteMaxParametersNumber
				: this.postgresMaxParametersNumber;
		} else if (is(db, MySqlDatabase<any, any, any, any>)) {
			maxParametersNumber = this.mysqlMaxParametersNumber;
		} else {
			// is(db, BaseSQLiteDatabase<any, any, any, any>)
			maxParametersNumber = this.sqliteMaxParametersNumber;
		}
		const maxBatchSize = Math.floor(maxParametersNumber / columnsNumber);
		batchSize = batchSize > maxBatchSize ? maxBatchSize : batchSize;

		if (
			(insertDataInDb === true || updateDataInDb === true)
			&& (db === undefined || schema === undefined || tableName === undefined)
		) {
			throw new Error('db or schema or tableName is undefined.');
		}

		let row: { [columnName: string]: string | number | boolean },
			generatedValue,
			i: number;

		for (i = 0; i < count; i++) {
			row = {};
			generatedValues.push(row);

			for (const columnName of Object.keys(columnsGenerators)) {
				// generatedValue = columnsGenerators[columnName].next().value as
				//   | string
				//   | number
				//   | boolean;
				generatedValue = columnsGenerators[columnName]!.generate({ i }) as
					| string
					| number
					| boolean;
				row[columnName as keyof typeof row] = generatedValue;
			}

			if (
				(insertDataInDb === true || updateDataInDb === true)
				&& ((i + 1) % batchSize === 0 || i === count - 1)
			) {
				if (preserveData === false) {
<<<<<<< HEAD
					await this.insertInDb({
						generatedValues,
						db: db as
							| PgDatabase<any, any, any, any>
							| MySqlDatabase<any, any, any, any>
							| BaseSQLiteDatabase<any, any, any, any>,
						schema: schema as {
							[key: string]: PgTable | MySqlTable | SQLiteTable;
						},
						tableName: tableName as string,
						override,
					});
=======
					if (insertDataInDb === true) {
						await this.insertInDb({
							generatedValues,
							db: db as
								| PgDatabase<any, any>
								| MySqlDatabase<any, any>
								| BaseSQLiteDatabase<any, any>,
							schema: schema as {
								[key: string]: PgTable | MySqlTable | SQLiteTable;
							},
							tableName: tableName as string,
							override,
						});
					} else if (updateDataInDb === true) {
						await this.updateDb({
							generatedValues,
							db: db as
								| PgDatabase<any, any>
								| MySqlDatabase<any, any>
								| BaseSQLiteDatabase<any, any>,
							schema: schema as {
								[key: string]: PgTable | MySqlTable | SQLiteTable;
							},
							tableName: tableName as string,
							uniqueNotNullColName: uniqueNotNullColName as string,
						});
					}

>>>>>>> 5ed29d9c
					generatedValues = [];
				} else {
					const batchCount = Math.floor(i / batchSize);

<<<<<<< HEAD
					await this.insertInDb({
						generatedValues: generatedValues.slice(
							batchSize * batchCount,
							batchSize * (batchCount + 1),
						),
						db: db as
							| PgDatabase<any, any, any, any>
							| MySqlDatabase<any, any, any, any>
							| BaseSQLiteDatabase<any, any, any, any>,
						schema: schema as {
							[key: string]: PgTable | MySqlTable | SQLiteTable;
						},
						tableName: tableName as string,
						override,
					});
=======
					if (insertDataInDb === true) {
						await this.insertInDb({
							generatedValues: generatedValues.slice(
								batchSize * batchCount,
								batchSize * (batchCount + 1),
							),
							db: db as
								| PgDatabase<any, any>
								| MySqlDatabase<any, any>
								| BaseSQLiteDatabase<any, any>,
							schema: schema as {
								[key: string]: PgTable | MySqlTable | SQLiteTable;
							},
							tableName: tableName as string,
							override,
						});
					} else if (updateDataInDb === true) {
						await this.updateDb({
							generatedValues: generatedValues.slice(
								batchSize * batchCount,
								batchSize * (batchCount + 1),
							),
							db: db as
								| PgDatabase<any, any>
								| MySqlDatabase<any, any>
								| BaseSQLiteDatabase<any, any>,
							schema: schema as {
								[key: string]: PgTable | MySqlTable | SQLiteTable;
							},
							tableName: tableName as string,
							uniqueNotNullColName: uniqueNotNullColName as string,
						});
					}
>>>>>>> 5ed29d9c
				}
			}
		}

		return preserveData === true ? generatedValues : [];
	};

	insertInDb = async ({
		generatedValues,
		db,
		schema,
		tableName,
		override,
	}: {
		generatedValues: {
			[columnName: string]: number | string | boolean | undefined;
		}[];
		db:
<<<<<<< HEAD
			| PgDatabase<any, any, any, any>
			| MySqlDatabase<any, any, any, any>
			| BaseSQLiteDatabase<any, any, any, any>;
=======
			| PgDatabase<any, any>
			| MySqlDatabase<any, any>
			| BaseSQLiteDatabase<any, any>;
>>>>>>> 5ed29d9c
		schema: {
			[key: string]: PgTable | MySqlTable | SQLiteTable;
		};
		tableName: string;
		override: boolean;
	}) => {
		if (is(db, PgDatabase<any, any, any, any>)) {
			const query = db.insert((schema as { [key: string]: PgTable })[tableName]!);
			if (override === true) {
				return await query.overridingSystemValue().values(generatedValues);
			}
			await query.values(generatedValues);
		} else if (is(db, MySqlDatabase<any, any, any, any>)) {
			await db
				.insert((schema as { [key: string]: MySqlTable })[tableName]!)
				.values(generatedValues);
		} else if (is(db, BaseSQLiteDatabase<any, any, any, any>)) {
			await db
				.insert((schema as { [key: string]: SQLiteTable })[tableName]!)
				.values(generatedValues);
		}
	};

	updateDb = async ({
		generatedValues,
		db,
		schema,
		tableName,
		uniqueNotNullColName,
	}: {
		generatedValues: {
			[columnName: string]: number | string | boolean | undefined;
		}[];
		db:
			| PgDatabase<any, any>
			| MySqlDatabase<any, any>
			| BaseSQLiteDatabase<any, any>;
		schema: {
			[key: string]: PgTable | MySqlTable | SQLiteTable;
		};
		tableName: string;
		uniqueNotNullColName: string;
	}) => {
		if (is(db, PgDatabase<any>)) {
			const table = (schema as { [key: string]: PgTableWithColumns<any> })[tableName]!;
			const uniqueNotNullCol = table[uniqueNotNullColName];
			await db.update(table).set(generatedValues[0]!).where(
				eq(uniqueNotNullCol, generatedValues[0]![uniqueNotNullColName]),
			);
		} else if (is(db, MySqlDatabase<any, any>)) {
			const table = (schema as { [key: string]: MySqlTableWithColumns<any> })[tableName]!;
			await db.update(table).set(generatedValues[0]!).where(
				eq(table[uniqueNotNullColName], generatedValues[0]![uniqueNotNullColName]),
			);
		} else if (is(db, BaseSQLiteDatabase<any, any>)) {
			const table = (schema as { [key: string]: SQLiteTableWithColumns<any> })[tableName]!;
			await db.update(table).set(generatedValues[0]!).where(
				eq(table[uniqueNotNullColName], generatedValues[0]![uniqueNotNullColName]),
			);
		}
	};
}<|MERGE_RESOLUTION|>--- conflicted
+++ resolved
@@ -1442,7 +1442,6 @@
 				&& ((i + 1) % batchSize === 0 || i === count - 1)
 			) {
 				if (preserveData === false) {
-<<<<<<< HEAD
 					await this.insertInDb({
 						generatedValues,
 						db: db as
@@ -1455,41 +1454,10 @@
 						tableName: tableName as string,
 						override,
 					});
-=======
-					if (insertDataInDb === true) {
-						await this.insertInDb({
-							generatedValues,
-							db: db as
-								| PgDatabase<any, any>
-								| MySqlDatabase<any, any>
-								| BaseSQLiteDatabase<any, any>,
-							schema: schema as {
-								[key: string]: PgTable | MySqlTable | SQLiteTable;
-							},
-							tableName: tableName as string,
-							override,
-						});
-					} else if (updateDataInDb === true) {
-						await this.updateDb({
-							generatedValues,
-							db: db as
-								| PgDatabase<any, any>
-								| MySqlDatabase<any, any>
-								| BaseSQLiteDatabase<any, any>,
-							schema: schema as {
-								[key: string]: PgTable | MySqlTable | SQLiteTable;
-							},
-							tableName: tableName as string,
-							uniqueNotNullColName: uniqueNotNullColName as string,
-						});
-					}
-
->>>>>>> 5ed29d9c
 					generatedValues = [];
 				} else {
 					const batchCount = Math.floor(i / batchSize);
 
-<<<<<<< HEAD
 					await this.insertInDb({
 						generatedValues: generatedValues.slice(
 							batchSize * batchCount,
@@ -1505,41 +1473,6 @@
 						tableName: tableName as string,
 						override,
 					});
-=======
-					if (insertDataInDb === true) {
-						await this.insertInDb({
-							generatedValues: generatedValues.slice(
-								batchSize * batchCount,
-								batchSize * (batchCount + 1),
-							),
-							db: db as
-								| PgDatabase<any, any>
-								| MySqlDatabase<any, any>
-								| BaseSQLiteDatabase<any, any>,
-							schema: schema as {
-								[key: string]: PgTable | MySqlTable | SQLiteTable;
-							},
-							tableName: tableName as string,
-							override,
-						});
-					} else if (updateDataInDb === true) {
-						await this.updateDb({
-							generatedValues: generatedValues.slice(
-								batchSize * batchCount,
-								batchSize * (batchCount + 1),
-							),
-							db: db as
-								| PgDatabase<any, any>
-								| MySqlDatabase<any, any>
-								| BaseSQLiteDatabase<any, any>,
-							schema: schema as {
-								[key: string]: PgTable | MySqlTable | SQLiteTable;
-							},
-							tableName: tableName as string,
-							uniqueNotNullColName: uniqueNotNullColName as string,
-						});
-					}
->>>>>>> 5ed29d9c
 				}
 			}
 		}
@@ -1558,15 +1491,9 @@
 			[columnName: string]: number | string | boolean | undefined;
 		}[];
 		db:
-<<<<<<< HEAD
 			| PgDatabase<any, any, any, any>
 			| MySqlDatabase<any, any, any, any>
 			| BaseSQLiteDatabase<any, any, any, any>;
-=======
-			| PgDatabase<any, any>
-			| MySqlDatabase<any, any>
-			| BaseSQLiteDatabase<any, any>;
->>>>>>> 5ed29d9c
 		schema: {
 			[key: string]: PgTable | MySqlTable | SQLiteTable;
 		};
