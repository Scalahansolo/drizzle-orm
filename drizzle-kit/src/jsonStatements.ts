--- conflicted
+++ resolved
@@ -692,17 +692,14 @@
 	| JsonCreateSequenceStatement
 	| JsonMoveSequenceStatement
 	| JsonRenameSequenceStatement
-<<<<<<< HEAD
 	| JsonCreatePgViewStatement
 	| JsonDropViewStatement
 	| JsonRenameViewStatement
 	| JsonAlterViewStatement
 	| JsonCreateMySqlViewStatement
 	| JsonAlterMySqlViewStatement
-	| JsonCreateSqliteViewStatement;
-=======
+	| JsonCreateSqliteViewStatement
 	| JsonDropValueFromEnumStatement;
->>>>>>> cb4af54c
 
 export const preparePgCreateTableJson = (
 	table: Table,
