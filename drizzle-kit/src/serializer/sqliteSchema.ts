import { any, boolean, enum as enumType, literal, object, record, string, TypeOf, union } from 'zod';
import { customMapEntries, mapValues, originUUID } from '../global';

// ------- V3 --------
const index = object({
	name: string(),
	columns: string().array(),
	where: string().optional(),
	isUnique: boolean(),
}).strict();

const fk = object({
	name: string(),
	tableFrom: string(),
	columnsFrom: string().array(),
	tableTo: string(),
	columnsTo: string().array(),
	onUpdate: string().optional(),
	onDelete: string().optional(),
}).strict();

const compositePK = object({
	columns: string().array(),
	name: string().optional(),
}).strict();

const column = object({
	name: string(),
	type: string(),
	primaryKey: boolean(),
	notNull: boolean(),
	autoincrement: boolean().optional(),
	default: any().optional(),
	generated: object({
		type: enumType(['stored', 'virtual']),
		as: string(),
	}).optional(),
}).strict();

const tableV3 = object({
	name: string(),
	columns: record(string(), column),
	indexes: record(string(), index),
	foreignKeys: record(string(), fk),
}).strict();

const uniqueConstraint = object({
	name: string(),
	columns: string().array(),
}).strict();

const checkConstraint = object({
	name: string(),
	value: string(),
}).strict();

const table = object({
	name: string(),
	columns: record(string(), column),
	indexes: record(string(), index),
	foreignKeys: record(string(), fk),
	compositePrimaryKeys: record(string(), compositePK),
	uniqueConstraints: record(string(), uniqueConstraint).default({}),
	checkConstraints: record(string(), checkConstraint).default({}),
}).strict();

export const view = object({
	name: string(),
	columns: record(string(), column),
	definition: string().optional(),
	isExisting: boolean(),
}).strict();

// use main dialect
const dialect = enumType(['sqlite']);

const schemaHash = object({
	id: string(),
	prevId: string(),
}).strict();

export const schemaInternalV3 = object({
	version: literal('3'),
	dialect: dialect,
	tables: record(string(), tableV3),
	enums: object({}),
}).strict();

export const schemaInternalV4 = object({
	version: literal('4'),
	dialect: dialect,
	tables: record(string(), table),
	views: record(string(), view),
	enums: object({}),
}).strict();

export const schemaInternalV5 = object({
	version: literal('5'),
	dialect: dialect,
	tables: record(string(), table),
	enums: object({}),
	_meta: object({
		tables: record(string(), string()),
		columns: record(string(), string()),
	}),
}).strict();

export const kitInternals = object({
	indexes: record(
		string(),
		object({
			columns: record(
				string(),
				object({ isExpression: boolean().optional() }).optional(),
			),
		}).optional(),
	).optional(),
}).optional();

const latestVersion = literal('6');
export const schemaInternal = object({
	version: latestVersion,
	dialect: dialect,
	tables: record(string(), table),
	views: record(string(), view),
	enums: object({}),
	_meta: object({
		tables: record(string(), string()),
		columns: record(string(), string()),
	}),
	internal: kitInternals,
}).strict();

export const schemaV3 = schemaInternalV3.merge(schemaHash).strict();
export const schemaV4 = schemaInternalV4.merge(schemaHash).strict();
export const schemaV5 = schemaInternalV5.merge(schemaHash).strict();
export const schema = schemaInternal.merge(schemaHash).strict();

const tableSquashed = object({
	name: string(),
	columns: record(string(), column),
	indexes: record(string(), string()),
	foreignKeys: record(string(), string()),
	compositePrimaryKeys: record(string(), string()),
	uniqueConstraints: record(string(), string()).default({}),
	checkConstraints: record(string(), string()).default({}),
}).strict();

export const schemaSquashed = object({
	version: latestVersion,
	dialect: dialect,
	tables: record(string(), tableSquashed),
	views: record(string(), view),
	enums: any(),
}).strict();

export type Dialect = TypeOf<typeof dialect>;
export type Column = TypeOf<typeof column>;
export type Table = TypeOf<typeof table>;
export type SQLiteSchema = TypeOf<typeof schema>;
export type SQLiteSchemaV3 = TypeOf<typeof schemaV3>;
export type SQLiteSchemaV4 = TypeOf<typeof schemaV4>;
export type SQLiteSchemaInternal = TypeOf<typeof schemaInternal>;
export type SQLiteSchemaSquashed = TypeOf<typeof schemaSquashed>;
export type SQLiteKitInternals = TypeOf<typeof kitInternals>;
export type Index = TypeOf<typeof index>;
export type ForeignKey = TypeOf<typeof fk>;
export type PrimaryKey = TypeOf<typeof compositePK>;
export type UniqueConstraint = TypeOf<typeof uniqueConstraint>;
<<<<<<< HEAD
export type CheckConstraint = TypeOf<typeof checkConstraint>;
=======
export type View = TypeOf<typeof view>;
>>>>>>> 8c3e1b5f

export const SQLiteSquasher = {
	squashIdx: (idx: Index) => {
		index.parse(idx);
		return `${idx.name};${idx.columns.join(',')};${idx.isUnique};${idx.where ?? ''}`;
	},
	unsquashIdx: (input: string): Index => {
		const [name, columnsString, isUnique, where] = input.split(';');

		const result: Index = index.parse({
			name,
			columns: columnsString.split(','),
			isUnique: isUnique === 'true',
			where: where ?? undefined,
		});
		return result;
	},
	squashUnique: (unq: UniqueConstraint) => {
		return `${unq.name};${unq.columns.join(',')}`;
	},
	unsquashUnique: (unq: string): UniqueConstraint => {
		const [name, columns] = unq.split(';');
		return { name, columns: columns.split(',') };
	},
	squashFK: (fk: ForeignKey) => {
		return `${fk.name};${fk.tableFrom};${fk.columnsFrom.join(',')};${fk.tableTo};${fk.columnsTo.join(',')};${
			fk.onUpdate ?? ''
		};${fk.onDelete ?? ''}`;
	},
	unsquashFK: (input: string): ForeignKey => {
		const [
			name,
			tableFrom,
			columnsFromStr,
			tableTo,
			columnsToStr,
			onUpdate,
			onDelete,
		] = input.split(';');

		const result: ForeignKey = fk.parse({
			name,
			tableFrom,
			columnsFrom: columnsFromStr.split(','),
			tableTo,
			columnsTo: columnsToStr.split(','),
			onUpdate,
			onDelete,
		});
		return result;
	},
	squashPushFK: (fk: ForeignKey) => {
		return `${fk.tableFrom};${fk.columnsFrom.join(',')};${fk.tableTo};${fk.columnsTo.join(',')};${fk.onUpdate ?? ''};${
			fk.onDelete ?? ''
		}`;
	},
	unsquashPushFK: (input: string): ForeignKey => {
		const [
			tableFrom,
			columnsFromStr,
			tableTo,
			columnsToStr,
			onUpdate,
			onDelete,
		] = input.split(';');

		const result: ForeignKey = fk.parse({
			name: '',
			tableFrom,
			columnsFrom: columnsFromStr.split(','),
			tableTo,
			columnsTo: columnsToStr.split(','),
			onUpdate,
			onDelete,
		});
		return result;
	},
	squashPK: (pk: PrimaryKey) => {
		return pk.columns.join(',');
	},
	unsquashPK: (pk: string) => {
		return pk.split(',');
	},
	squashCheck: (check: CheckConstraint) => {
		return `${check.name};${check.value}`;
	},
	unsquashCheck: (input: string): CheckConstraint => {
		const [
			name,
			value,
		] = input.split(';');

		return { name, value };
	},
};

export const squashSqliteScheme = (
	json: SQLiteSchema | SQLiteSchemaV4,
	action?: 'push' | undefined,
): SQLiteSchemaSquashed => {
	const mappedTables = Object.fromEntries(
		Object.entries(json.tables).map((it) => {
			const squashedIndexes = mapValues(it[1].indexes, (index: Index) => {
				return SQLiteSquasher.squashIdx(index);
			});

			const squashedFKs = customMapEntries<string, ForeignKey>(
				it[1].foreignKeys,
				(key, value) => {
					return action === 'push'
						? [
							SQLiteSquasher.squashPushFK(value),
							SQLiteSquasher.squashPushFK(value),
						]
						: [key, SQLiteSquasher.squashFK(value)];
				},
			);

			const squashedPKs = mapValues(it[1].compositePrimaryKeys, (pk) => {
				return SQLiteSquasher.squashPK(pk);
			});

			const squashedUniqueConstraints = mapValues(
				it[1].uniqueConstraints,
				(unq) => {
					return SQLiteSquasher.squashUnique(unq);
				},
			);

			const squashedCheckConstraints = mapValues(
				it[1].checkConstraints,
				(check) => {
					return SQLiteSquasher.squashCheck(check);
				},
			);

			return [
				it[0],
				{
					name: it[1].name,
					columns: it[1].columns,
					indexes: squashedIndexes,
					foreignKeys: squashedFKs,
					compositePrimaryKeys: squashedPKs,
					uniqueConstraints: squashedUniqueConstraints,
					checkConstraints: squashedCheckConstraints,
				},
			];
		}),
	);

	return {
		version: '6',
		dialect: json.dialect,
		tables: mappedTables,
		views: json.views,
		enums: json.enums,
	};
};

export const drySQLite = schema.parse({
	version: '6',
	dialect: 'sqlite',
	id: originUUID,
	prevId: '',
	tables: {},
	views: {},
	enums: {},
	_meta: {
		tables: {},
		columns: {},
	},
});

export const sqliteSchemaV3 = schemaV3;
export const sqliteSchemaV4 = schemaV4;
export const sqliteSchemaV5 = schemaV5;
export const sqliteSchema = schema;
export const SQLiteSchemaSquashed = schemaSquashed;

export const backwardCompatibleSqliteSchema = union([sqliteSchemaV5, schema]);<|MERGE_RESOLUTION|>--- conflicted
+++ resolved
@@ -167,11 +167,8 @@
 export type ForeignKey = TypeOf<typeof fk>;
 export type PrimaryKey = TypeOf<typeof compositePK>;
 export type UniqueConstraint = TypeOf<typeof uniqueConstraint>;
-<<<<<<< HEAD
 export type CheckConstraint = TypeOf<typeof checkConstraint>;
-=======
 export type View = TypeOf<typeof view>;
->>>>>>> 8c3e1b5f
 
 export const SQLiteSquasher = {
 	squashIdx: (idx: Index) => {
