--- conflicted
+++ resolved
@@ -93,16 +93,9 @@
     dependencies:
       better-sqlite3: 7.6.2
       dockerode: 3.3.4
-<<<<<<< HEAD
-      drizzle-orm: file:drizzle-orm/package.tgz_lpqlcvu3fnfpiizbuk75hqt2sq
-      drizzle-orm-mysql: file:drizzle-orm-mysql/package.tgz_6bqbgvwpzvvyviiq7y4djxqoka
-      drizzle-orm-pg: file:drizzle-orm-pg/package.tgz_7uaqoqlqwntcydaaydjwuvx4re
-      drizzle-orm-sqlite: file:drizzle-orm-sqlite/package.tgz_xrn2ihivq2crdlwls673trjs6q
-=======
       drizzle-orm: file:drizzle-orm/package.tgz_7dns5qrt5ficajvgdzd7biczre
       drizzle-orm-pg: file:drizzle-orm-pg/package.tgz_a7pircnznitg3wbmqvclkca2lq
       drizzle-orm-sqlite: file:drizzle-orm-sqlite/package.tgz_cebszko3q5cgpjck4x2hmo5774
->>>>>>> f5d34f7b
       get-port: 6.1.2
       mysql2: 2.3.3
       pg: 8.8.0
@@ -3132,29 +3125,8 @@
     engines: {node: '>=12.20'}
     dev: true
 
-<<<<<<< HEAD
-  file:drizzle-orm-mysql/package.tgz_6bqbgvwpzvvyviiq7y4djxqoka:
-    resolution: {integrity: sha512-Ems790Rtrpda8YasgBDRDdE8pY6SHjbNmDxWPvxsAs++JJyMcNRzpL4ySZ/kB7KeQpdTykfzhKfLIOqqZtRLiQ==, tarball: file:drizzle-orm-mysql/package.tgz}
-    id: file:drizzle-orm-mysql/package.tgz
-    name: drizzle-orm-mysql
-    version: 0.12.0-beta.14
-    peerDependencies:
-      drizzle-orm: '>=0.13 <0.14'
-      mysql2: '>=2 <3'
-    peerDependenciesMeta:
-      mysql2:
-        optional: true
-    dependencies:
-      drizzle-orm: file:drizzle-orm/package.tgz_lpqlcvu3fnfpiizbuk75hqt2sq
-      mysql2: 2.3.3
-    dev: false
-
-  file:drizzle-orm-pg/package.tgz_7uaqoqlqwntcydaaydjwuvx4re:
-    resolution: {integrity: sha512-RM/CZmmolmpTsHjxdjqc7bs32y/r5kpIGoV4qSsZo+wG/h3fuofisq8y7SPnpidKl5bKGx6ZOOm31Hi8DgenZg==, tarball: file:drizzle-orm-pg/package.tgz}
-=======
   file:drizzle-orm-pg/package.tgz_a7pircnznitg3wbmqvclkca2lq:
     resolution: {integrity: sha512-2UEa8kyPLELEjbajIhU7Qi8kUOZ8QWvcM4Ghx/X9qkZDhbp0e67a6our9wNW6RgvagSjKN2I6WyrsHy2obElJg==, tarball: file:drizzle-orm-pg/package.tgz}
->>>>>>> f5d34f7b
     id: file:drizzle-orm-pg/package.tgz
     name: drizzle-orm-pg
     version: 0.14.0-beta.2
@@ -3169,21 +3141,12 @@
         optional: true
     dependencies:
       '@types/pg': 8.6.5
-<<<<<<< HEAD
-      drizzle-orm: file:drizzle-orm/package.tgz_lpqlcvu3fnfpiizbuk75hqt2sq
-      pg: 8.8.0
-    dev: false
-
-  file:drizzle-orm-sqlite/package.tgz_xrn2ihivq2crdlwls673trjs6q:
-    resolution: {integrity: sha512-y1B4cnW+2BlEIuvn5q9zpUig+nZrytPvDLWUvHEG7iwTbvhA4va6u0kTxEvts7hES3BdQ7tCQerSHPmoRL6mxQ==, tarball: file:drizzle-orm-sqlite/package.tgz}
-=======
       drizzle-orm: file:drizzle-orm/package.tgz_7dns5qrt5ficajvgdzd7biczre
       pg: 8.8.0
     dev: false
 
   file:drizzle-orm-sqlite/package.tgz_cebszko3q5cgpjck4x2hmo5774:
     resolution: {integrity: sha512-DnxNg+ankYxtrh71sYjiIeNTthD/uLd50PT1CNbKhMpiWwukbFr3hTvq6STNBcQq/sOnZIA/1sLLBmlB1UW+qg==, tarball: file:drizzle-orm-sqlite/package.tgz}
->>>>>>> f5d34f7b
     id: file:drizzle-orm-sqlite/package.tgz
     name: drizzle-orm-sqlite
     version: 0.14.0-beta.1
@@ -3191,11 +3154,7 @@
       '@cloudflare/workers-types': '>=3 <4'
       '@types/better-sqlite3': '>=7 <9'
       better-sqlite3: '>=7 <9'
-<<<<<<< HEAD
-      drizzle-orm: '>=0.13 <0.14'
-=======
       drizzle-orm: '>=0.14 <0.15'
->>>>>>> f5d34f7b
       sqlite3: '>=5 <6'
     peerDependenciesMeta:
       '@cloudflare/workers-types':
@@ -3209,21 +3168,6 @@
     dependencies:
       '@types/better-sqlite3': 7.6.2
       better-sqlite3: 7.6.2
-<<<<<<< HEAD
-      drizzle-orm: file:drizzle-orm/package.tgz_lpqlcvu3fnfpiizbuk75hqt2sq
-      sqlite3: 5.1.2
-    dev: false
-
-  file:drizzle-orm/package.tgz_lpqlcvu3fnfpiizbuk75hqt2sq:
-    resolution: {integrity: sha512-lw2K117yipVH+eLh+gAUA3DYGFlvIOPtwnHRYuZJnaqX0IGFOy1P9UvZLWHDeXwQOPlkoCVNzrgrGQ3TLAo5qQ==, tarball: file:drizzle-orm/package.tgz}
-    id: file:drizzle-orm/package.tgz
-    name: drizzle-orm
-    version: 0.13.1
-    peerDependencies:
-      drizzle-orm-mysql: '>=0.12 <0.13'
-      drizzle-orm-pg: '>=0.13 <0.14'
-      drizzle-orm-sqlite: '>=0.13 <0.14'
-=======
       drizzle-orm: file:drizzle-orm/package.tgz_7dns5qrt5ficajvgdzd7biczre
       sqlite3: 5.1.2
     dev: false
@@ -3237,7 +3181,6 @@
       drizzle-orm-mysql: '>=0.14 <0.15'
       drizzle-orm-pg: '>=0.14 <0.15'
       drizzle-orm-sqlite: '>=0.14 <0.15'
->>>>>>> f5d34f7b
     peerDependenciesMeta:
       drizzle-orm-mysql:
         optional: true
@@ -3246,12 +3189,6 @@
       drizzle-orm-sqlite:
         optional: true
     dependencies:
-<<<<<<< HEAD
-      drizzle-orm-mysql: file:drizzle-orm-mysql/package.tgz_6bqbgvwpzvvyviiq7y4djxqoka
-      drizzle-orm-pg: file:drizzle-orm-pg/package.tgz_7uaqoqlqwntcydaaydjwuvx4re
-      drizzle-orm-sqlite: file:drizzle-orm-sqlite/package.tgz_xrn2ihivq2crdlwls673trjs6q
-=======
       drizzle-orm-pg: file:drizzle-orm-pg/package.tgz_a7pircnznitg3wbmqvclkca2lq
       drizzle-orm-sqlite: file:drizzle-orm-sqlite/package.tgz_cebszko3q5cgpjck4x2hmo5774
->>>>>>> f5d34f7b
     dev: false