--- conflicted
+++ resolved
@@ -3,11 +3,7 @@
   "version": "1.0.0",
   "description": "",
   "scripts": {
-<<<<<<< HEAD
     "test:types": "tsc",
-=======
-    "typecheck": "tsc",
->>>>>>> 9a4dd680
     "test": "ava tests --timeout=60s --serial"
   },
   "ava": {
@@ -16,12 +12,8 @@
       "!tests/awsdatapi.alltypes.test.ts",
       "!tests/awsdatapi.test.ts",
       "!tests/planetscale-serverless/**/*.ts",
-<<<<<<< HEAD
-      "!tests/bun/**/*"
-=======
       "!tests/bun/**/*",
       "!tests/utils.ts"
->>>>>>> 9a4dd680
     ],
     "extensions": {
       "ts": "module"
