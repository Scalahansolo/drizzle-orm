import 'dotenv/config';

import type { TestFn } from 'ava';
import anyTest from 'ava';
import Docker from 'dockerode';
import {
	and,
	arrayContained,
	arrayContains,
	arrayOverlaps,
	asc,
	avg,
	avgDistinct,
	count,
	countDistinct,
	eq,
	exists,
	gt,
	gte,
	inArray,
	lt,
	max,
	min,
	name,
	placeholder,
	type SQL,
	sql,
	type SQLWrapper,
	sum,
	sumDistinct,
	TransactionRollbackError,
} from 'drizzle-orm';
import { drizzle, type NodePgDatabase } from 'drizzle-orm/node-postgres';
import { migrate } from 'drizzle-orm/node-postgres/migrator';
import {
	alias,
	boolean,
	char,
	cidr,
	date,
	except,
	exceptAll,
	foreignKey,
	getMaterializedViewConfig,
	getTableConfig,
	getViewConfig,
	inet,
	integer,
	intersect,
	intersectAll,
	interval,
	jsonb,
	macaddr,
	macaddr8,
	type PgColumn,
	pgEnum,
	pgMaterializedView,
	pgTable,
	pgTableCreator,
	pgView,
	primaryKey,
	serial,
	text,
	time,
	timestamp,
	union,
	unionAll,
	unique,
	uniqueKeyName,
	uuid as pgUuid,
	varchar,
<<<<<<< HEAD
=======
	numeric,
>>>>>>> 6d706c17
} from 'drizzle-orm/pg-core';
import getPort from 'get-port';
import pg from 'pg';
import { v4 as uuid } from 'uuid';
import { type Equal, Expect } from './utils.ts';

const { Client } = pg;

const ENABLE_LOGGING = false;

const usersTable = pgTable('users', {
	id: serial('id' as string).primaryKey(),
	name: text('name').notNull(),
	verified: boolean('verified').notNull().default(false),
	jsonb: jsonb('jsonb').$type<string[]>(),
	createdAt: timestamp('created_at', { withTimezone: true }).notNull().defaultNow(),
});

const citiesTable = pgTable('cities', {
	id: serial('id').primaryKey(),
	name: text('name').notNull(),
	state: char('state', { length: 2 }),
});

const cities2Table = pgTable('cities', {
	id: serial('id').primaryKey(),
	name: text('name').notNull(),
});

const users2Table = pgTable('users2', {
	id: serial('id').primaryKey(),
	name: text('name').notNull(),
	cityId: integer('city_id').references(() => citiesTable.id),
});

const coursesTable = pgTable('courses', {
	id: serial('id').primaryKey(),
	name: text('name').notNull(),
	categoryId: integer('category_id').references(() => courseCategoriesTable.id),
});

const courseCategoriesTable = pgTable('course_categories', {
	id: serial('id').primaryKey(),
	name: text('name').notNull(),
});

const orders = pgTable('orders', {
	id: serial('id').primaryKey(),
	region: text('region').notNull(),
	product: text('product').notNull().$default(() => 'random_string'),
	amount: integer('amount').notNull(),
	quantity: integer('quantity').notNull(),
});

const network = pgTable('network_table', {
	inet: inet('inet').notNull(),
	cidr: cidr('cidr').notNull(),
	macaddr: macaddr('macaddr').notNull(),
	macaddr8: macaddr8('macaddr8').notNull(),
});

const salEmp = pgTable('sal_emp', {
	name: text('name'),
	payByQuarter: integer('pay_by_quarter').array(),
	schedule: text('schedule').array().array(),
});

const _tictactoe = pgTable('tictactoe', {
	squares: integer('squares').array(3).array(3),
});

const usersMigratorTable = pgTable('users12', {
	id: serial('id').primaryKey(),
	name: text('name').notNull(),
	email: text('email').notNull(),
});

// To test aggregate functions
const aggregateTable = pgTable('aggregate_table', {
	id: serial('id').notNull(),
	name: text('name').notNull(),
	a: integer('a'),
	b: integer('b'),
	c: integer('c'),
	nullOnly: integer('null_only'),
});

interface Context {
	docker: Docker;
	pgContainer: Docker.Container;
	db: NodePgDatabase;
	client: pg.Client;
}

const test = anyTest as TestFn<Context>;

async function createDockerDB(ctx: Context): Promise<string> {
	const docker = (ctx.docker = new Docker());
	const port = await getPort({ port: 5432 });
	const image = 'postgres:14';

	const pullStream = await docker.pull(image);
	await new Promise((resolve, reject) =>
		docker.modem.followProgress(pullStream, (err) => (err ? reject(err) : resolve(err)))
	);

	ctx.pgContainer = await docker.createContainer({
		Image: image,
		Env: ['POSTGRES_PASSWORD=postgres', 'POSTGRES_USER=postgres', 'POSTGRES_DB=postgres'],
		name: `drizzle-integration-tests-${uuid()}`,
		HostConfig: {
			AutoRemove: true,
			PortBindings: {
				'5432/tcp': [{ HostPort: `${port}` }],
			},
		},
	});

	await ctx.pgContainer.start();

	return `postgres://postgres:postgres@localhost:${port}/postgres`;
}

test.before(async (t) => {
	const ctx = t.context;
	const connectionString = process.env['PG_CONNECTION_STRING'] ?? (await createDockerDB(ctx));

	const sleep = 250;
	let timeLeft = 5000;
	let connected = false;
	let lastError: unknown | undefined;
	do {
		try {
			ctx.client = new Client(connectionString);
			await ctx.client.connect();
			connected = true;
			break;
		} catch (e) {
			lastError = e;
			await new Promise((resolve) => setTimeout(resolve, sleep));
			timeLeft -= sleep;
		}
	} while (timeLeft > 0);
	if (!connected) {
		console.error('Cannot connect to Postgres');
		await ctx.client?.end().catch(console.error);
		await ctx.pgContainer?.stop().catch(console.error);
		throw lastError;
	}
	ctx.db = drizzle(ctx.client, { logger: ENABLE_LOGGING });
});

test.after.always(async (t) => {
	const ctx = t.context;
	await ctx.client?.end().catch(console.error);
	await ctx.pgContainer?.stop().catch(console.error);
});

test.beforeEach(async (t) => {
	const ctx = t.context;
	await ctx.db.execute(sql`drop schema public cascade`);
	await ctx.db.execute(sql`create schema public`);
	await ctx.db.execute(
		sql`
			create table users (
				id serial primary key,
				name text not null,
				verified boolean not null default false, 
				jsonb jsonb,
				created_at timestamptz not null default now()
			)
		`,
	);
	await ctx.db.execute(
		sql`
			create table cities (
				id serial primary key,
				name text not null,
				state char(2)
			)
		`,
	);
	await ctx.db.execute(
		sql`
			create table users2 (
				id serial primary key,
				name text not null,
				city_id integer references cities(id)
			)
		`,
	);
	await ctx.db.execute(
		sql`
			create table course_categories (
				id serial primary key,
				name text not null
			)
		`,
	);
	await ctx.db.execute(
		sql`
			create table courses (
				id serial primary key,
				name text not null,
				category_id integer references course_categories(id)
			)
		`,
	);
	await ctx.db.execute(
		sql`
			create table orders (
				id serial primary key,
				region text not null,
				product text not null,
				amount integer not null,
				quantity integer not null
			)
		`,
	);
	await ctx.db.execute(
		sql`
			create table network_table (
				inet inet not null,
				cidr cidr not null,
				macaddr macaddr not null,
				macaddr8 macaddr8 not null
			)
		`,
	);
	await ctx.db.execute(
		sql`
			create table sal_emp (
				name text not null,
				pay_by_quarter integer[] not null,
				schedule text[][] not null
			)
		`,
	);
	await ctx.db.execute(
		sql`
			create table tictactoe (
				squares integer[3][3] not null
			)
		`,
	);
});

async function setupSetOperationTest(db: NodePgDatabase) {
	await db.execute(sql`drop table if exists users2`);
	await db.execute(sql`drop table if exists cities`);
	await db.execute(
		sql`
			create table cities (
				id serial primary key,
				name text not null
			)
		`,
	);
	await db.execute(
		sql`
			create table users2 (
				id serial primary key,
				name text not null,
				city_id integer references cities(id)
			)
		`,
	);

	await db.insert(cities2Table).values([
		{ id: 1, name: 'New York' },
		{ id: 2, name: 'London' },
		{ id: 3, name: 'Tampa' },
	]);

	await db.insert(users2Table).values([
		{ id: 1, name: 'John', cityId: 1 },
		{ id: 2, name: 'Jane', cityId: 2 },
		{ id: 3, name: 'Jack', cityId: 3 },
		{ id: 4, name: 'Peter', cityId: 3 },
		{ id: 5, name: 'Ben', cityId: 2 },
		{ id: 6, name: 'Jill', cityId: 1 },
		{ id: 7, name: 'Mary', cityId: 2 },
		{ id: 8, name: 'Sally', cityId: 1 },
	]);
}

async function setupAggregateFunctionsTest(db: NodePgDatabase) {
	await db.execute(sql`drop table if exists "aggregate_table"`);
	await db.execute(
		sql`
			create table "aggregate_table" (
				"id" serial not null,
				"name" text not null,
				"a" integer,
				"b" integer,
				"c" integer,
				"null_only" integer
			);
		`,
	);
	await db.insert(aggregateTable).values([
		{ name: 'value 1', a: 5, b: 10, c: 20 },
		{ name: 'value 1', a: 5, b: 20, c: 30 },
		{ name: 'value 2', a: 10, b: 50, c: 60 },
		{ name: 'value 3', a: 20, b: 20, c: null },
		{ name: 'value 4', a: null, b: 90, c: 120 },
		{ name: 'value 5', a: 80, b: 10, c: null },
		{ name: 'value 6', a: null, b: null, c: 150 },
	]);
}

test.serial('table configs: unique third param', async (t) => {
	const cities1Table = pgTable('cities1', {
		id: serial('id').primaryKey(),
		name: text('name').notNull(),
		state: char('state', { length: 2 }),
	}, (t) => ({
		f: unique('custom_name').on(t.name, t.state).nullsNotDistinct(),
		f1: unique('custom_name1').on(t.name, t.state),
	}));

	const tableConfig = getTableConfig(cities1Table);

	t.assert(tableConfig.uniqueConstraints.length === 2);

	t.assert(tableConfig.uniqueConstraints[0]?.name === 'custom_name');
	t.assert(tableConfig.uniqueConstraints[0]?.nullsNotDistinct);
	t.deepEqual(tableConfig.uniqueConstraints[0]?.columns.map((t) => t.name), ['name', 'state']);

	t.assert(tableConfig.uniqueConstraints[1]?.name, 'custom_name1');
	t.assert(!tableConfig.uniqueConstraints[1]?.nullsNotDistinct);
	t.deepEqual(tableConfig.uniqueConstraints[0]?.columns.map((t) => t.name), ['name', 'state']);
});

test.serial('table configs: unique in column', async (t) => {
	const cities1Table = pgTable('cities1', {
		id: serial('id').primaryKey(),
		name: text('name').notNull().unique(),
		state: char('state', { length: 2 }).unique('custom'),
		field: char('field', { length: 2 }).unique('custom_field', { nulls: 'not distinct' }),
	});

	const tableConfig = getTableConfig(cities1Table);

	const columnName = tableConfig.columns.find((it) => it.name === 'name');
	t.assert(columnName?.uniqueName === uniqueKeyName(cities1Table, [columnName!.name]));
	t.assert(columnName?.isUnique);

	const columnState = tableConfig.columns.find((it) => it.name === 'state');
	t.assert(columnState?.uniqueName === 'custom');
	t.assert(columnState?.isUnique);

	const columnField = tableConfig.columns.find((it) => it.name === 'field');
	t.assert(columnField?.uniqueName === 'custom_field');
	t.assert(columnField?.isUnique);
	t.assert(columnField?.uniqueType === 'not distinct');
});

test.serial('table config: foreign keys name', async (t) => {
	const table = pgTable('cities', {
		id: serial('id').primaryKey(),
		name: text('name').notNull(),
		state: text('state'),
	}, (t) => ({
		f: foreignKey({ foreignColumns: [t.id], columns: [t.id], name: 'custom_fk' }),
	}));

	const tableConfig = getTableConfig(table);

	t.is(tableConfig.foreignKeys.length, 1);
	t.is(tableConfig.foreignKeys[0]!.getName(), 'custom_fk');
});

test.serial('table config: primary keys name', async (t) => {
	const table = pgTable('cities', {
		id: serial('id').primaryKey(),
		name: text('name').notNull(),
		state: text('state'),
	}, (t) => ({
		f: primaryKey({ columns: [t.id, t.name], name: 'custom_pk' }),
	}));

	const tableConfig = getTableConfig(table);

	t.is(tableConfig.primaryKeys.length, 1);
	t.is(tableConfig.primaryKeys[0]!.getName(), 'custom_pk');
});

test.serial('select all fields', async (t) => {
	const { db } = t.context;

	const now = Date.now();

	await db.insert(usersTable).values({ name: 'John' });
	const result = await db.select().from(usersTable);

	t.assert(result[0]!.createdAt instanceof Date); // eslint-disable-line no-instanceof/no-instanceof
	t.assert(Math.abs(result[0]!.createdAt.getTime() - now) < 100);
	t.deepEqual(result, [
		{ id: 1, name: 'John', verified: false, jsonb: null, createdAt: result[0]!.createdAt },
	]);
});

test.serial('select sql', async (t) => {
	const { db } = t.context;

	await db.insert(usersTable).values({ name: 'John' });
	const users = await db
		.select({
			name: sql`upper(${usersTable.name})`,
		})
		.from(usersTable);

	t.deepEqual(users, [{ name: 'JOHN' }]);
});

test.serial('select typed sql', async (t) => {
	const { db } = t.context;

	await db.insert(usersTable).values({ name: 'John' });

	const users = await db.select({
		name: sql<string>`upper(${usersTable.name})`,
	}).from(usersTable);

	t.deepEqual(users, [{ name: 'JOHN' }]);
});

test.serial('$default function', async (t) => {
	const { db } = t.context;

	const insertedOrder = await db.insert(orders).values({ id: 1, region: 'Ukraine', amount: 1, quantity: 1 })
		.returning();
	const selectedOrder = await db.select().from(orders);

	t.deepEqual(insertedOrder, [{
		id: 1,
		amount: 1,
		quantity: 1,
		region: 'Ukraine',
		product: 'random_string',
	}]);

	t.deepEqual(selectedOrder, [{
		id: 1,
		amount: 1,
		quantity: 1,
		region: 'Ukraine',
		product: 'random_string',
	}]);
});

test.serial('select distinct', async (t) => {
	const { db } = t.context;

	const usersDistinctTable = pgTable('users_distinct', {
		id: integer('id').notNull(),
		name: text('name').notNull(),
		age: integer('age').notNull(),
	});

	await db.execute(sql`drop table if exists ${usersDistinctTable}`);
	await db.execute(sql`create table ${usersDistinctTable} (id integer, name text, age integer)`);

	await db.insert(usersDistinctTable).values([
		{ id: 1, name: 'John', age: 24 },
		{ id: 1, name: 'John', age: 24 },
		{ id: 2, name: 'John', age: 25 },
		{ id: 1, name: 'Jane', age: 24 },
		{ id: 1, name: 'Jane', age: 26 },
	]);
	const users1 = await db.selectDistinct().from(usersDistinctTable).orderBy(
		usersDistinctTable.id,
		usersDistinctTable.name,
	);
	const users2 = await db.selectDistinctOn([usersDistinctTable.id]).from(usersDistinctTable).orderBy(
		usersDistinctTable.id,
	);
	const users3 = await db.selectDistinctOn([usersDistinctTable.name], { name: usersDistinctTable.name }).from(
		usersDistinctTable,
	).orderBy(usersDistinctTable.name);
	const users4 = await db.selectDistinctOn([usersDistinctTable.id, usersDistinctTable.age]).from(
		usersDistinctTable,
	).orderBy(usersDistinctTable.id, usersDistinctTable.age);

	await db.execute(sql`drop table ${usersDistinctTable}`);

	t.deepEqual(users1, [
		{ id: 1, name: 'Jane', age: 24 },
		{ id: 1, name: 'Jane', age: 26 },
		{ id: 1, name: 'John', age: 24 },
		{ id: 2, name: 'John', age: 25 },
	]);

	t.deepEqual(users2.length, 2);
	t.deepEqual(users2[0]?.id, 1);
	t.deepEqual(users2[1]?.id, 2);

	t.deepEqual(users3.length, 2);
	t.deepEqual(users3[0]?.name, 'Jane');
	t.deepEqual(users3[1]?.name, 'John');

	t.deepEqual(users4, [
		{ id: 1, name: 'John', age: 24 },
		{ id: 1, name: 'Jane', age: 26 },
		{ id: 2, name: 'John', age: 25 },
	]);
});

test.serial('insert returning sql', async (t) => {
	const { db } = t.context;

	const users = await db
		.insert(usersTable)
		.values({ name: 'John' })
		.returning({
			name: sql`upper(${usersTable.name})`,
		});

	t.deepEqual(users, [{ name: 'JOHN' }]);
});

test.serial('delete returning sql', async (t) => {
	const { db } = t.context;

	await db.insert(usersTable).values({ name: 'John' });
	const users = await db
		.delete(usersTable)
		.where(eq(usersTable.name, 'John'))
		.returning({
			name: sql`upper(${usersTable.name})`,
		});

	t.deepEqual(users, [{ name: 'JOHN' }]);
});

test.serial('update returning sql', async (t) => {
	const { db } = t.context;

	await db.insert(usersTable).values({ name: 'John' });
	const users = await db
		.update(usersTable)
		.set({ name: 'Jane' })
		.where(eq(usersTable.name, 'John'))
		.returning({
			name: sql`upper(${usersTable.name})`,
		});

	t.deepEqual(users, [{ name: 'JANE' }]);
});

test.serial('update with returning all fields', async (t) => {
	const { db } = t.context;

	const now = Date.now();

	await db.insert(usersTable).values({ name: 'John' });
	const users = await db
		.update(usersTable)
		.set({ name: 'Jane' })
		.where(eq(usersTable.name, 'John'))
		.returning();

	t.assert(users[0]!.createdAt instanceof Date); // eslint-disable-line no-instanceof/no-instanceof
	t.assert(Math.abs(users[0]!.createdAt.getTime() - now) < 100);
	t.deepEqual(users, [
		{ id: 1, name: 'Jane', verified: false, jsonb: null, createdAt: users[0]!.createdAt },
	]);
});

test.serial('update with returning partial', async (t) => {
	const { db } = t.context;

	await db.insert(usersTable).values({ name: 'John' });
	const users = await db
		.update(usersTable)
		.set({ name: 'Jane' })
		.where(eq(usersTable.name, 'John'))
		.returning({
			id: usersTable.id,
			name: usersTable.name,
		});

	t.deepEqual(users, [{ id: 1, name: 'Jane' }]);
});

test.serial('delete with returning all fields', async (t) => {
	const { db } = t.context;

	const now = Date.now();

	await db.insert(usersTable).values({ name: 'John' });
	const users = await db.delete(usersTable).where(eq(usersTable.name, 'John')).returning();

	t.assert(users[0]!.createdAt instanceof Date); // eslint-disable-line no-instanceof/no-instanceof
	t.assert(Math.abs(users[0]!.createdAt.getTime() - now) < 100);
	t.deepEqual(users, [
		{ id: 1, name: 'John', verified: false, jsonb: null, createdAt: users[0]!.createdAt },
	]);
});

test.serial('delete with returning partial', async (t) => {
	const { db } = t.context;

	await db.insert(usersTable).values({ name: 'John' });
	const users = await db.delete(usersTable).where(eq(usersTable.name, 'John')).returning({
		id: usersTable.id,
		name: usersTable.name,
	});

	t.deepEqual(users, [{ id: 1, name: 'John' }]);
});

test.serial('insert + select', async (t) => {
	const { db } = t.context;

	await db.insert(usersTable).values({ name: 'John' });
	const result = await db.select().from(usersTable);
	t.deepEqual(result, [
		{ id: 1, name: 'John', verified: false, jsonb: null, createdAt: result[0]!.createdAt },
	]);

	await db.insert(usersTable).values({ name: 'Jane' });
	const result2 = await db.select().from(usersTable);
	t.deepEqual(result2, [
		{ id: 1, name: 'John', verified: false, jsonb: null, createdAt: result2[0]!.createdAt },
		{ id: 2, name: 'Jane', verified: false, jsonb: null, createdAt: result2[1]!.createdAt },
	]);
});

test.serial('json insert', async (t) => {
	const { db } = t.context;

	await db.insert(usersTable).values({ name: 'John', jsonb: ['foo', 'bar'] });
	const result = await db
		.select({
			id: usersTable.id,
			name: usersTable.name,
			jsonb: usersTable.jsonb,
		})
		.from(usersTable);

	t.deepEqual(result, [{ id: 1, name: 'John', jsonb: ['foo', 'bar'] }]);
});

test.serial('char insert', async (t) => {
	const { db } = t.context;

	await db.insert(citiesTable).values({ name: 'Austin', state: 'TX' });
	const result = await db
		.select({ id: citiesTable.id, name: citiesTable.name, state: citiesTable.state })
		.from(citiesTable);

	t.deepEqual(result, [{ id: 1, name: 'Austin', state: 'TX' }]);
});

test.serial('char update', async (t) => {
	const { db } = t.context;

	await db.insert(citiesTable).values({ name: 'Austin', state: 'TX' });
	await db.update(citiesTable).set({ name: 'Atlanta', state: 'GA' }).where(eq(citiesTable.id, 1));
	const result = await db
		.select({ id: citiesTable.id, name: citiesTable.name, state: citiesTable.state })
		.from(citiesTable);

	t.deepEqual(result, [{ id: 1, name: 'Atlanta', state: 'GA' }]);
});

test.serial('char delete', async (t) => {
	const { db } = t.context;

	await db.insert(citiesTable).values({ name: 'Austin', state: 'TX' });
	await db.delete(citiesTable).where(eq(citiesTable.state, 'TX'));
	const result = await db
		.select({ id: citiesTable.id, name: citiesTable.name, state: citiesTable.state })
		.from(citiesTable);

	t.deepEqual(result, []);
});

test.serial('insert with overridden default values', async (t) => {
	const { db } = t.context;

	await db.insert(usersTable).values({ name: 'John', verified: true });
	const result = await db.select().from(usersTable);

	t.deepEqual(result, [
		{ id: 1, name: 'John', verified: true, jsonb: null, createdAt: result[0]!.createdAt },
	]);
});

test.serial('insert many', async (t) => {
	const { db } = t.context;

	await db
		.insert(usersTable)
		.values([
			{ name: 'John' },
			{ name: 'Bruce', jsonb: ['foo', 'bar'] },
			{ name: 'Jane' },
			{ name: 'Austin', verified: true },
		]);
	const result = await db
		.select({
			id: usersTable.id,
			name: usersTable.name,
			jsonb: usersTable.jsonb,
			verified: usersTable.verified,
		})
		.from(usersTable);

	t.deepEqual(result, [
		{ id: 1, name: 'John', jsonb: null, verified: false },
		{ id: 2, name: 'Bruce', jsonb: ['foo', 'bar'], verified: false },
		{ id: 3, name: 'Jane', jsonb: null, verified: false },
		{ id: 4, name: 'Austin', jsonb: null, verified: true },
	]);
});

test.serial('insert many with returning', async (t) => {
	const { db } = t.context;

	const result = await db
		.insert(usersTable)
		.values([
			{ name: 'John' },
			{ name: 'Bruce', jsonb: ['foo', 'bar'] },
			{ name: 'Jane' },
			{ name: 'Austin', verified: true },
		])
		.returning({
			id: usersTable.id,
			name: usersTable.name,
			jsonb: usersTable.jsonb,
			verified: usersTable.verified,
		});

	t.deepEqual(result, [
		{ id: 1, name: 'John', jsonb: null, verified: false },
		{ id: 2, name: 'Bruce', jsonb: ['foo', 'bar'], verified: false },
		{ id: 3, name: 'Jane', jsonb: null, verified: false },
		{ id: 4, name: 'Austin', jsonb: null, verified: true },
	]);
});

test.serial('select with group by as field', async (t) => {
	const { db } = t.context;

	await db.insert(usersTable).values([{ name: 'John' }, { name: 'Jane' }, { name: 'Jane' }]);

	const result = await db
		.select({ name: usersTable.name })
		.from(usersTable)
		.groupBy(usersTable.name);

	t.deepEqual(result, [{ name: 'Jane' }, { name: 'John' }]);
});

test.serial('select with exists', async (t) => {
	const { db } = t.context;

	await db.insert(usersTable).values([{ name: 'John' }, { name: 'Jane' }, { name: 'Jane' }]);

	const user = alias(usersTable, 'user');
	const result = await db.select({ name: usersTable.name }).from(usersTable).where(
		exists(db.select({ one: sql`1` }).from(user).where(and(eq(usersTable.name, 'John'), eq(user.id, usersTable.id)))),
	);

	t.deepEqual(result, [{ name: 'John' }]);
});

test.serial('select with group by as sql', async (t) => {
	const { db } = t.context;

	await db.insert(usersTable).values([{ name: 'John' }, { name: 'Jane' }, { name: 'Jane' }]);

	const result = await db
		.select({ name: usersTable.name })
		.from(usersTable)
		.groupBy(sql`${usersTable.name}`);

	t.deepEqual(result, [{ name: 'Jane' }, { name: 'John' }]);
});

test.serial('select with group by as sql + column', async (t) => {
	const { db } = t.context;

	await db.insert(usersTable).values([{ name: 'John' }, { name: 'Jane' }, { name: 'Jane' }]);

	const result = await db
		.select({ name: usersTable.name })
		.from(usersTable)
		.groupBy(sql`${usersTable.name}`, usersTable.id);

	t.deepEqual(result, [{ name: 'Jane' }, { name: 'Jane' }, { name: 'John' }]);
});

test.serial('select with group by as column + sql', async (t) => {
	const { db } = t.context;

	await db.insert(usersTable).values([{ name: 'John' }, { name: 'Jane' }, { name: 'Jane' }]);

	const result = await db
		.select({ name: usersTable.name })
		.from(usersTable)
		.groupBy(usersTable.id, sql`${usersTable.name}`);

	t.deepEqual(result, [{ name: 'Jane' }, { name: 'Jane' }, { name: 'John' }]);
});

test.serial('select with group by complex query', async (t) => {
	const { db } = t.context;

	await db.insert(usersTable).values([{ name: 'John' }, { name: 'Jane' }, { name: 'Jane' }]);

	const result = await db
		.select({ name: usersTable.name })
		.from(usersTable)
		.groupBy(usersTable.id, sql`${usersTable.name}`)
		.orderBy(asc(usersTable.name))
		.limit(1);

	t.deepEqual(result, [{ name: 'Jane' }]);
});

test.serial('build query', async (t) => {
	const { db } = t.context;

	const query = db
		.select({ id: usersTable.id, name: usersTable.name })
		.from(usersTable)
		.groupBy(usersTable.id, usersTable.name)
		.toSQL();

	t.deepEqual(query, {
		sql: 'select "id", "name" from "users" group by "users"."id", "users"."name"',
		params: [],
	});
});

test.serial('insert sql', async (t) => {
	const { db } = t.context;

	await db.insert(usersTable).values({ name: sql`${'John'}` });
	const result = await db.select({ id: usersTable.id, name: usersTable.name }).from(usersTable);
	t.deepEqual(result, [{ id: 1, name: 'John' }]);
});

test.serial('partial join with alias', async (t) => {
	const { db } = t.context;
	const customerAlias = alias(usersTable, 'customer');

	await db.insert(usersTable).values([{ id: 10, name: 'Ivan' }, { id: 11, name: 'Hans' }]);
	const result = await db
		.select({
			user: {
				id: usersTable.id,
				name: usersTable.name,
			},
			customer: {
				id: customerAlias.id,
				name: customerAlias.name,
			},
		})
		.from(usersTable)
		.leftJoin(customerAlias, eq(customerAlias.id, 11))
		.where(eq(usersTable.id, 10));

	t.deepEqual(result, [
		{
			user: { id: 10, name: 'Ivan' },
			customer: { id: 11, name: 'Hans' },
		},
	]);
});

test.serial('full join with alias', async (t) => {
	const { db } = t.context;

	const pgTable = pgTableCreator((name) => `prefixed_${name}`);

	const users = pgTable('users', {
		id: serial('id').primaryKey(),
		name: text('name').notNull(),
	});

	await db.execute(sql`drop table if exists ${users}`);
	await db.execute(sql`create table ${users} (id serial primary key, name text not null)`);

	const customers = alias(users, 'customer');

	await db.insert(users).values([{ id: 10, name: 'Ivan' }, { id: 11, name: 'Hans' }]);
	const result = await db
		.select()
		.from(users)
		.leftJoin(customers, eq(customers.id, 11))
		.where(eq(users.id, 10));

	t.deepEqual(result, [{
		users: {
			id: 10,
			name: 'Ivan',
		},
		customer: {
			id: 11,
			name: 'Hans',
		},
	}]);

	await db.execute(sql`drop table ${users}`);
});

test.serial('select from alias', async (t) => {
	const { db } = t.context;

	const pgTable = pgTableCreator((name) => `prefixed_${name}`);

	const users = pgTable('users', {
		id: serial('id').primaryKey(),
		name: text('name').notNull(),
	});

	await db.execute(sql`drop table if exists ${users}`);
	await db.execute(sql`create table ${users} (id serial primary key, name text not null)`);

	const user = alias(users, 'user');
	const customers = alias(users, 'customer');

	await db.insert(users).values([{ id: 10, name: 'Ivan' }, { id: 11, name: 'Hans' }]);
	const result = await db
		.select()
		.from(user)
		.leftJoin(customers, eq(customers.id, 11))
		.where(eq(user.id, 10));

	t.deepEqual(result, [{
		user: {
			id: 10,
			name: 'Ivan',
		},
		customer: {
			id: 11,
			name: 'Hans',
		},
	}]);

	await db.execute(sql`drop table ${users}`);
});

test.serial('insert with spaces', async (t) => {
	const { db } = t.context;

	await db.insert(usersTable).values({ name: sql`'Jo   h     n'` });
	const result = await db.select({ id: usersTable.id, name: usersTable.name }).from(usersTable);

	t.deepEqual(result, [{ id: 1, name: 'Jo   h     n' }]);
});

test.serial('prepared statement', async (t) => {
	const { db } = t.context;

	await db.insert(usersTable).values({ name: 'John' });
	const statement = db
		.select({
			id: usersTable.id,
			name: usersTable.name,
		})
		.from(usersTable)
		.prepare('statement1');
	const result = await statement.execute();

	t.deepEqual(result, [{ id: 1, name: 'John' }]);
});

test.serial('prepared statement reuse', async (t) => {
	const { db } = t.context;

	const stmt = db
		.insert(usersTable)
		.values({
			verified: true,
			name: placeholder('name'),
		})
		.prepare('stmt2');

	for (let i = 0; i < 10; i++) {
		await stmt.execute({ name: `John ${i}` });
	}

	const result = await db
		.select({
			id: usersTable.id,
			name: usersTable.name,
			verified: usersTable.verified,
		})
		.from(usersTable);

	t.deepEqual(result, [
		{ id: 1, name: 'John 0', verified: true },
		{ id: 2, name: 'John 1', verified: true },
		{ id: 3, name: 'John 2', verified: true },
		{ id: 4, name: 'John 3', verified: true },
		{ id: 5, name: 'John 4', verified: true },
		{ id: 6, name: 'John 5', verified: true },
		{ id: 7, name: 'John 6', verified: true },
		{ id: 8, name: 'John 7', verified: true },
		{ id: 9, name: 'John 8', verified: true },
		{ id: 10, name: 'John 9', verified: true },
	]);
});

test.serial('prepared statement with placeholder in .where', async (t) => {
	const { db } = t.context;

	await db.insert(usersTable).values({ name: 'John' });
	const stmt = db
		.select({
			id: usersTable.id,
			name: usersTable.name,
		})
		.from(usersTable)
		.where(eq(usersTable.id, placeholder('id')))
		.prepare('stmt3');
	const result = await stmt.execute({ id: 1 });

	t.deepEqual(result, [{ id: 1, name: 'John' }]);
});

test.serial('prepared statement with placeholder in .limit', async (t) => {
	const { db } = t.context;

	await db.insert(usersTable).values({ name: 'John' });
	const stmt = db
		.select({
			id: usersTable.id,
			name: usersTable.name,
		})
		.from(usersTable)
		.where(eq(usersTable.id, placeholder('id')))
		.limit(placeholder('limit'))
		.prepare('stmt_limit');

	const result = await stmt.execute({ id: 1, limit: 1 });

	t.deepEqual(result, [{ id: 1, name: 'John' }]);
	t.is(result.length, 1);
});

test.serial('prepared statement with placeholder in .offset', async (t) => {
	const { db } = t.context;

	await db.insert(usersTable).values([{ name: 'John' }, { name: 'John1' }]);
	const stmt = db
		.select({
			id: usersTable.id,
			name: usersTable.name,
		})
		.from(usersTable)
		.offset(placeholder('offset'))
		.prepare('stmt_offset');

	const result = await stmt.execute({ offset: 1 });

	t.deepEqual(result, [{ id: 2, name: 'John1' }]);
});

// TODO change tests to new structure
test.serial('migrator', async (t) => {
	const { db } = t.context;

	await db.execute(sql`drop table if exists all_columns`);
	await db.execute(sql`drop table if exists users12`);
	await db.execute(sql`drop table if exists "drizzle"."__drizzle_migrations"`);

	await migrate(db, { migrationsFolder: './drizzle2/pg' });

	await db.insert(usersMigratorTable).values({ name: 'John', email: 'email' });

	const result = await db.select().from(usersMigratorTable);

	t.deepEqual(result, [{ id: 1, name: 'John', email: 'email' }]);

	await db.execute(sql`drop table all_columns`);
	await db.execute(sql`drop table users12`);
	await db.execute(sql`drop table "drizzle"."__drizzle_migrations"`);
});

test.serial('insert via db.execute + select via db.execute', async (t) => {
	const { db } = t.context;

	await db.execute(
		sql`insert into ${usersTable} (${name(usersTable.name.name)}) values (${'John'})`,
	);

	const result = await db.execute<{ id: number; name: string }>(
		sql`select id, name from "users"`,
	);
	t.deepEqual(result.rows, [{ id: 1, name: 'John' }]);
});

test.serial('insert via db.execute + returning', async (t) => {
	const { db } = t.context;

	const inserted = await db.execute<{ id: number; name: string }>(
		sql`insert into ${usersTable} (${
			name(
				usersTable.name.name,
			)
		}) values (${'John'}) returning ${usersTable.id}, ${usersTable.name}`,
	);
	t.deepEqual(inserted.rows, [{ id: 1, name: 'John' }]);
});

test.serial('insert via db.execute w/ query builder', async (t) => {
	const { db } = t.context;

	const inserted = await db.execute<Pick<typeof usersTable.$inferSelect, 'id' | 'name'>>(
		db
			.insert(usersTable)
			.values({ name: 'John' })
			.returning({ id: usersTable.id, name: usersTable.name }),
	);
	t.deepEqual(inserted.rows, [{ id: 1, name: 'John' }]);
});

test.serial('Query check: Insert all defaults in 1 row', async (t) => {
	const { db } = t.context;

	const users = pgTable('users', {
		id: serial('id').primaryKey(),
		name: text('name').default('Dan'),
		state: text('state'),
	});

	const query = db
		.insert(users)
		.values({})
		.toSQL();

	t.deepEqual(query, {
		sql: 'insert into "users" ("id", "name", "state") values (default, default, default)',
		params: [],
	});
});

test.serial('Query check: Insert all defaults in multiple rows', async (t) => {
	const { db } = t.context;

	const users = pgTable('users', {
		id: serial('id').primaryKey(),
		name: text('name').default('Dan'),
		state: text('state').default('UA'),
	});

	const query = db
		.insert(users)
		.values([{}, {}])
		.toSQL();

	t.deepEqual(query, {
		sql: 'insert into "users" ("id", "name", "state") values (default, default, default), (default, default, default)',
		params: [],
	});
});

test.serial('Insert all defaults in 1 row', async (t) => {
	const { db } = t.context;

	const users = pgTable('empty_insert_single', {
		id: serial('id').primaryKey(),
		name: text('name').default('Dan'),
		state: text('state'),
	});

	await db.execute(sql`drop table if exists ${users}`);

	await db.execute(
		sql`create table ${users} (id serial primary key, name text default 'Dan', state text)`,
	);

	await db.insert(users).values({});

	const res = await db.select().from(users);

	t.deepEqual(res, [{ id: 1, name: 'Dan', state: null }]);
});

test.serial('Insert all defaults in multiple rows', async (t) => {
	const { db } = t.context;

	const users = pgTable('empty_insert_multiple', {
		id: serial('id').primaryKey(),
		name: text('name').default('Dan'),
		state: text('state'),
	});

	await db.execute(sql`drop table if exists ${users}`);

	await db.execute(
		sql`create table ${users} (id serial primary key, name text default 'Dan', state text)`,
	);

	await db.insert(users).values([{}, {}]);

	const res = await db.select().from(users);

	t.deepEqual(res, [{ id: 1, name: 'Dan', state: null }, { id: 2, name: 'Dan', state: null }]);
});

test.serial('build query insert with onConflict do update', async (t) => {
	const { db } = t.context;

	const query = db
		.insert(usersTable)
		.values({ name: 'John', jsonb: ['foo', 'bar'] })
		.onConflictDoUpdate({ target: usersTable.id, set: { name: 'John1' } })
		.toSQL();

	t.deepEqual(query, {
		sql:
			'insert into "users" ("id", "name", "verified", "jsonb", "created_at") values (default, $1, default, $2, default) on conflict ("id") do update set "name" = $3',
		params: ['John', '["foo","bar"]', 'John1'],
	});
});

test.serial('build query insert with onConflict do update / multiple columns', async (t) => {
	const { db } = t.context;

	const query = db
		.insert(usersTable)
		.values({ name: 'John', jsonb: ['foo', 'bar'] })
		.onConflictDoUpdate({ target: [usersTable.id, usersTable.name], set: { name: 'John1' } })
		.toSQL();

	t.deepEqual(query, {
		sql:
			'insert into "users" ("id", "name", "verified", "jsonb", "created_at") values (default, $1, default, $2, default) on conflict ("id","name") do update set "name" = $3',
		params: ['John', '["foo","bar"]', 'John1'],
	});
});

test.serial('build query insert with onConflict do nothing', async (t) => {
	const { db } = t.context;

	const query = db
		.insert(usersTable)
		.values({ name: 'John', jsonb: ['foo', 'bar'] })
		.onConflictDoNothing()
		.toSQL();

	t.deepEqual(query, {
		sql:
			'insert into "users" ("id", "name", "verified", "jsonb", "created_at") values (default, $1, default, $2, default) on conflict do nothing',
		params: ['John', '["foo","bar"]'],
	});
});

test.serial('build query insert with onConflict do nothing + target', async (t) => {
	const { db } = t.context;

	const query = db
		.insert(usersTable)
		.values({ name: 'John', jsonb: ['foo', 'bar'] })
		.onConflictDoNothing({ target: usersTable.id })
		.toSQL();

	t.deepEqual(query, {
		sql:
			'insert into "users" ("id", "name", "verified", "jsonb", "created_at") values (default, $1, default, $2, default) on conflict ("id") do nothing',
		params: ['John', '["foo","bar"]'],
	});
});

test.serial('insert with onConflict do update', async (t) => {
	const { db } = t.context;

	await db.insert(usersTable).values({ name: 'John' });

	await db
		.insert(usersTable)
		.values({ id: 1, name: 'John' })
		.onConflictDoUpdate({ target: usersTable.id, set: { name: 'John1' } });

	const res = await db
		.select({ id: usersTable.id, name: usersTable.name })
		.from(usersTable)
		.where(eq(usersTable.id, 1));

	t.deepEqual(res, [{ id: 1, name: 'John1' }]);
});

test.serial('insert with onConflict do nothing', async (t) => {
	const { db } = t.context;

	await db.insert(usersTable).values({ name: 'John' });

	await db.insert(usersTable).values({ id: 1, name: 'John' }).onConflictDoNothing();

	const res = await db
		.select({ id: usersTable.id, name: usersTable.name })
		.from(usersTable)
		.where(eq(usersTable.id, 1));

	t.deepEqual(res, [{ id: 1, name: 'John' }]);
});

test.serial('insert with onConflict do nothing + target', async (t) => {
	const { db } = t.context;

	await db.insert(usersTable).values({ name: 'John' });

	await db
		.insert(usersTable)
		.values({ id: 1, name: 'John' })
		.onConflictDoNothing({ target: usersTable.id });

	const res = await db
		.select({ id: usersTable.id, name: usersTable.name })
		.from(usersTable)
		.where(eq(usersTable.id, 1));

	t.deepEqual(res, [{ id: 1, name: 'John' }]);
});

test.serial('left join (flat object fields)', async (t) => {
	const { db } = t.context;

	const { id: cityId } = await db
		.insert(citiesTable)
		.values([{ name: 'Paris' }, { name: 'London' }])
		.returning({ id: citiesTable.id })
		.then((rows) => rows[0]!);

	await db.insert(users2Table).values([{ name: 'John', cityId }, { name: 'Jane' }]);

	const res = await db
		.select({
			userId: users2Table.id,
			userName: users2Table.name,
			cityId: citiesTable.id,
			cityName: citiesTable.name,
		})
		.from(users2Table)
		.leftJoin(citiesTable, eq(users2Table.cityId, citiesTable.id));

	t.deepEqual(res, [
		{ userId: 1, userName: 'John', cityId, cityName: 'Paris' },
		{ userId: 2, userName: 'Jane', cityId: null, cityName: null },
	]);
});

test.serial('left join (grouped fields)', async (t) => {
	const { db } = t.context;

	const { id: cityId } = await db
		.insert(citiesTable)
		.values([{ name: 'Paris' }, { name: 'London' }])
		.returning({ id: citiesTable.id })
		.then((rows) => rows[0]!);

	await db.insert(users2Table).values([{ name: 'John', cityId }, { name: 'Jane' }]);

	const res = await db
		.select({
			id: users2Table.id,
			user: {
				name: users2Table.name,
				nameUpper: sql<string>`upper(${users2Table.name})`,
			},
			city: {
				id: citiesTable.id,
				name: citiesTable.name,
				nameUpper: sql<string>`upper(${citiesTable.name})`,
			},
		})
		.from(users2Table)
		.leftJoin(citiesTable, eq(users2Table.cityId, citiesTable.id));

	t.deepEqual(res, [
		{
			id: 1,
			user: { name: 'John', nameUpper: 'JOHN' },
			city: { id: cityId, name: 'Paris', nameUpper: 'PARIS' },
		},
		{
			id: 2,
			user: { name: 'Jane', nameUpper: 'JANE' },
			city: null,
		},
	]);
});

test.serial('left join (all fields)', async (t) => {
	const { db } = t.context;

	const { id: cityId } = await db
		.insert(citiesTable)
		.values([{ name: 'Paris' }, { name: 'London' }])
		.returning({ id: citiesTable.id })
		.then((rows) => rows[0]!);

	await db.insert(users2Table).values([{ name: 'John', cityId }, { name: 'Jane' }]);

	const res = await db
		.select()
		.from(users2Table)
		.leftJoin(citiesTable, eq(users2Table.cityId, citiesTable.id));

	t.deepEqual(res, [
		{
			users2: {
				id: 1,
				name: 'John',
				cityId,
			},
			cities: {
				id: cityId,
				name: 'Paris',
				state: null,
			},
		},
		{
			users2: {
				id: 2,
				name: 'Jane',
				cityId: null,
			},
			cities: null,
		},
	]);
});

test.serial('join subquery', async (t) => {
	const { db } = t.context;

	await db
		.insert(courseCategoriesTable)
		.values([
			{ name: 'Category 1' },
			{ name: 'Category 2' },
			{ name: 'Category 3' },
			{ name: 'Category 4' },
		]);

	await db
		.insert(coursesTable)
		.values([
			{ name: 'Development', categoryId: 2 },
			{ name: 'IT & Software', categoryId: 3 },
			{ name: 'Marketing', categoryId: 4 },
			{ name: 'Design', categoryId: 1 },
		]);

	const sq2 = db
		.select({
			categoryId: courseCategoriesTable.id,
			category: courseCategoriesTable.name,
			total: sql<number>`count(${courseCategoriesTable.id})`,
		})
		.from(courseCategoriesTable)
		.groupBy(courseCategoriesTable.id, courseCategoriesTable.name)
		.as('sq2');

	const res = await db
		.select({
			courseName: coursesTable.name,
			categoryId: sq2.categoryId,
		})
		.from(coursesTable)
		.leftJoin(sq2, eq(coursesTable.categoryId, sq2.categoryId))
		.orderBy(coursesTable.name);

	t.deepEqual(res, [
		{ courseName: 'Design', categoryId: 1 },
		{ courseName: 'Development', categoryId: 2 },
		{ courseName: 'IT & Software', categoryId: 3 },
		{ courseName: 'Marketing', categoryId: 4 },
	]);
});

test.serial('with ... select', async (t) => {
	const { db } = t.context;

	await db.insert(orders).values([
		{ region: 'Europe', product: 'A', amount: 10, quantity: 1 },
		{ region: 'Europe', product: 'A', amount: 20, quantity: 2 },
		{ region: 'Europe', product: 'B', amount: 20, quantity: 2 },
		{ region: 'Europe', product: 'B', amount: 30, quantity: 3 },
		{ region: 'US', product: 'A', amount: 30, quantity: 3 },
		{ region: 'US', product: 'A', amount: 40, quantity: 4 },
		{ region: 'US', product: 'B', amount: 40, quantity: 4 },
		{ region: 'US', product: 'B', amount: 50, quantity: 5 },
	]);

	const regionalSales = db
		.$with('regional_sales')
		.as(
			db
				.select({
					region: orders.region,
					totalSales: sql<number>`sum(${orders.amount})`.as('total_sales'),
				})
				.from(orders)
				.groupBy(orders.region),
		);

	const topRegions = db
		.$with('top_regions')
		.as(
			db
				.select({
					region: regionalSales.region,
				})
				.from(regionalSales)
				.where(
					gt(
						regionalSales.totalSales,
						db.select({ sales: sql`sum(${regionalSales.totalSales})/10` }).from(regionalSales),
					),
				),
		);

	const result1 = await db
		.with(regionalSales, topRegions)
		.select({
			region: orders.region,
			product: orders.product,
			productUnits: sql<number>`sum(${orders.quantity})::int`,
			productSales: sql<number>`sum(${orders.amount})::int`,
		})
		.from(orders)
		.where(inArray(orders.region, db.select({ region: topRegions.region }).from(topRegions)))
		.groupBy(orders.region, orders.product)
		.orderBy(orders.region, orders.product);
	const result2 = await db
		.with(regionalSales, topRegions)
		.selectDistinct({
			region: orders.region,
			product: orders.product,
			productUnits: sql<number>`sum(${orders.quantity})::int`,
			productSales: sql<number>`sum(${orders.amount})::int`,
		})
		.from(orders)
		.where(inArray(orders.region, db.select({ region: topRegions.region }).from(topRegions)))
		.groupBy(orders.region, orders.product)
		.orderBy(orders.region, orders.product);
	const result3 = await db
		.with(regionalSales, topRegions)
		.selectDistinctOn([orders.region], {
			region: orders.region,
			productUnits: sql<number>`sum(${orders.quantity})::int`,
			productSales: sql<number>`sum(${orders.amount})::int`,
		})
		.from(orders)
		.where(inArray(orders.region, db.select({ region: topRegions.region }).from(topRegions)))
		.groupBy(orders.region)
		.orderBy(orders.region);

	t.deepEqual(result1, [
		{
			region: 'Europe',
			product: 'A',
			productUnits: 3,
			productSales: 30,
		},
		{
			region: 'Europe',
			product: 'B',
			productUnits: 5,
			productSales: 50,
		},
		{
			region: 'US',
			product: 'A',
			productUnits: 7,
			productSales: 70,
		},
		{
			region: 'US',
			product: 'B',
			productUnits: 9,
			productSales: 90,
		},
	]);
	t.deepEqual(result2, result1);
	t.deepEqual(result3, [
		{
			region: 'Europe',
			productUnits: 8,
			productSales: 80,
		},
		{
			region: 'US',
			productUnits: 16,
			productSales: 160,
		},
	])
});

test.serial('with ... update', async (t) => {
	const { db } = t.context;

	const products = pgTable('products', {
		id: serial('id').primaryKey(),
		price: numeric('price').notNull(),
		cheap: boolean('cheap').notNull().default(false)
	});

	await db.execute(sql`drop table if exists ${products}`);
	await db.execute(sql`
		create table ${products} (
			id serial primary key,
			price numeric not null,
			cheap boolean not null default false
		)
	`);

	await db.insert(products).values([
		{ price: '10.99' },
		{ price: '25.85' },
		{ price: '32.99' },
		{ price: '2.50' },
		{ price: '4.59' },
	]);

	const averagePrice = db
		.$with('average_price')
		.as(
			db
				.select({
					value: sql`avg(${products.price})`.as('value')
				})
				.from(products)
		);

	const result = await db
		.with(averagePrice)
		.update(products)
		.set({
			cheap: true
		})
		.where(lt(products.price, sql`(select * from ${averagePrice})`))
		.returning({
			id: products.id
		});

	t.deepEqual(result, [
		{ id: 1 },
		{ id: 4 },
		{ id: 5 }
	]);
});

test.serial('with ... insert', async (t) => {
	const { db } = t.context;

	const users = pgTable('users', {
		username: text('username').notNull(),
		admin: boolean('admin').notNull()
	});

	await db.execute(sql`drop table if exists ${users}`);
	await db.execute(sql`create table ${users} (username text not null, admin boolean not null default false)`);

	const userCount = db
		.$with('user_count')
		.as(
			db
				.select({
					value: sql`count(*)`.as('value')
				})
				.from(users)
		);

	const result = await db
		.with(userCount)
		.insert(users)
		.values([
			{ username: 'user1', admin: sql`((select * from ${userCount}) = 0)` }
		])
		.returning({
			admin: users.admin
		});

	t.deepEqual(result, [{ admin: true }])
});

test.serial('with ... delete', async (t) => {
	const { db } = t.context;

	await db.insert(orders).values([
		{ region: 'Europe', product: 'A', amount: 10, quantity: 1 },
		{ region: 'Europe', product: 'A', amount: 20, quantity: 2 },
		{ region: 'Europe', product: 'B', amount: 20, quantity: 2 },
		{ region: 'Europe', product: 'B', amount: 30, quantity: 3 },
		{ region: 'US', product: 'A', amount: 30, quantity: 3 },
		{ region: 'US', product: 'A', amount: 40, quantity: 4 },
		{ region: 'US', product: 'B', amount: 40, quantity: 4 },
		{ region: 'US', product: 'B', amount: 50, quantity: 5 },
	]);

	const averageAmount = db
		.$with('average_amount')
		.as(
			db
				.select({
					value: sql`avg(${orders.amount})`.as('value')
				})
				.from(orders)
		);

	const result = await db
		.with(averageAmount)
		.delete(orders)
		.where(gt(orders.amount, sql`(select * from ${averageAmount})`))
		.returning({
			id: orders.id
		});

	t.deepEqual(result, [
		{ id: 6 },
		{ id: 7 },
		{ id: 8 }
	]);
});

test.serial('select from subquery sql', async (t) => {
	const { db } = t.context;

	await db.insert(users2Table).values([{ name: 'John' }, { name: 'Jane' }]);

	const sq = db
		.select({ name: sql<string>`${users2Table.name} || ' modified'`.as('name') })
		.from(users2Table)
		.as('sq');

	const res = await db.select({ name: sq.name }).from(sq);

	t.deepEqual(res, [{ name: 'John modified' }, { name: 'Jane modified' }]);
});

test.serial('select a field without joining its table', (t) => {
	const { db } = t.context;

	t.throws(() => db.select({ name: users2Table.name }).from(usersTable).prepare('query'));
});

test.serial('select all fields from subquery without alias', (t) => {
	const { db } = t.context;

	const sq = db.$with('sq').as(db.select({ name: sql<string>`upper(${users2Table.name})` }).from(users2Table));

	t.throws(() => db.select().from(sq).prepare('query'));
});

test.serial('select count()', async (t) => {
	const { db } = t.context;

	await db.insert(usersTable).values([{ name: 'John' }, { name: 'Jane' }]);

	const res = await db.select({ count: sql`count(*)` }).from(usersTable);

	t.deepEqual(res, [{ count: '2' }]);
});

test.serial('select count w/ custom mapper', async (t) => {
	const { db } = t.context;

	function count(value: PgColumn | SQLWrapper): SQL<number>;
	function count(value: PgColumn | SQLWrapper, alias: string): SQL.Aliased<number>;
	function count(value: PgColumn | SQLWrapper, alias?: string): SQL<number> | SQL.Aliased<number> {
		const result = sql`count(${value})`.mapWith(Number);
		if (!alias) {
			return result;
		}
		return result.as(alias);
	}

	await db.insert(usersTable).values([{ name: 'John' }, { name: 'Jane' }]);

	const res = await db.select({ count: count(sql`*`) }).from(usersTable);

	t.deepEqual(res, [{ count: 2 }]);
});

test.serial('network types', async (t) => {
	const { db } = t.context;

	const value: typeof network.$inferSelect = {
		inet: '127.0.0.1',
		cidr: '192.168.100.128/25',
		macaddr: '08:00:2b:01:02:03',
		macaddr8: '08:00:2b:01:02:03:04:05',
	};

	await db.insert(network).values(value);

	const res = await db.select().from(network);

	t.deepEqual(res, [value]);
});

test.serial('array types', async (t) => {
	const { db } = t.context;

	const values: typeof salEmp.$inferSelect[] = [
		{
			name: 'John',
			payByQuarter: [10000, 10000, 10000, 10000],
			schedule: [['meeting', 'lunch'], ['training', 'presentation']],
		},
		{
			name: 'Carol',
			payByQuarter: [20000, 25000, 25000, 25000],
			schedule: [['breakfast', 'consulting'], ['meeting', 'lunch']],
		},
	];

	await db.insert(salEmp).values(values);

	const res = await db.select().from(salEmp);

	t.deepEqual(res, values);
});

test.serial('select for ...', (t) => {
	const { db } = t.context;

	{
		const query = db
			.select()
			.from(users2Table)
			.for('update')
			.toSQL();

		t.regex(
			query.sql,
			/ for update$/,
		);
	}

	{
		const query = db
			.select()
			.from(users2Table)
			.for('update', { of: [users2Table, coursesTable] })
			.toSQL();

		t.regex(
			query.sql,
			/ for update of "users2", "courses"$/,
		);
	}

	{
		const query = db
			.select()
			.from(users2Table)
			.for('no key update', { of: users2Table })
			.toSQL();

		t.regex(
			query.sql,
			/for no key update of "users2"$/,
		);
	}

	{
		const query = db
			.select()
			.from(users2Table)
			.for('no key update', { of: users2Table, skipLocked: true })
			.toSQL();

		t.regex(
			query.sql,
			/ for no key update of "users2" skip locked$/,
		);
	}

	{
		const query = db
			.select()
			.from(users2Table)
			.for('share', { of: users2Table, noWait: true })
			.toSQL();

		t.regex(
			query.sql,
			// eslint-disable-next-line unicorn/better-regex
			/for share of "users2" no wait$/,
		);
	}
});

test.serial('having', async (t) => {
	const { db } = t.context;

	await db.insert(citiesTable).values([{ name: 'London' }, { name: 'Paris' }, { name: 'New York' }]);

	await db.insert(users2Table).values([{ name: 'John', cityId: 1 }, { name: 'Jane', cityId: 1 }, {
		name: 'Jack',
		cityId: 2,
	}]);

	const result = await db
		.select({
			id: citiesTable.id,
			name: sql<string>`upper(${citiesTable.name})`.as('upper_name'),
			usersCount: sql<number>`count(${users2Table.id})::int`.as('users_count'),
		})
		.from(citiesTable)
		.leftJoin(users2Table, eq(users2Table.cityId, citiesTable.id))
		.where(({ name }) => sql`length(${name}) >= 3`)
		.groupBy(citiesTable.id)
		.having(({ usersCount }) => sql`${usersCount} > 0`)
		.orderBy(({ name }) => name);

	t.deepEqual(result, [
		{
			id: 1,
			name: 'LONDON',
			usersCount: 2,
		},
		{
			id: 2,
			name: 'PARIS',
			usersCount: 1,
		},
	]);
});

test.serial('view', async (t) => {
	const { db } = t.context;

	const newYorkers1 = pgView('new_yorkers')
		.as((qb) => qb.select().from(users2Table).where(eq(users2Table.cityId, 1)));

	const newYorkers2 = pgView('new_yorkers', {
		id: serial('id').primaryKey(),
		name: text('name').notNull(),
		cityId: integer('city_id').notNull(),
	}).as(sql`select * from ${users2Table} where ${eq(users2Table.cityId, 1)}`);

	const newYorkers3 = pgView('new_yorkers', {
		id: serial('id').primaryKey(),
		name: text('name').notNull(),
		cityId: integer('city_id').notNull(),
	}).existing();

	await db.execute(sql`create view ${newYorkers1} as ${getViewConfig(newYorkers1).query}`);

	await db.insert(citiesTable).values([{ name: 'New York' }, { name: 'Paris' }]);

	await db.insert(users2Table).values([
		{ name: 'John', cityId: 1 },
		{ name: 'Jane', cityId: 1 },
		{ name: 'Jack', cityId: 2 },
	]);

	{
		const result = await db.select().from(newYorkers1);
		t.deepEqual(result, [
			{ id: 1, name: 'John', cityId: 1 },
			{ id: 2, name: 'Jane', cityId: 1 },
		]);
	}

	{
		const result = await db.select().from(newYorkers2);
		t.deepEqual(result, [
			{ id: 1, name: 'John', cityId: 1 },
			{ id: 2, name: 'Jane', cityId: 1 },
		]);
	}

	{
		const result = await db.select().from(newYorkers3);
		t.deepEqual(result, [
			{ id: 1, name: 'John', cityId: 1 },
			{ id: 2, name: 'Jane', cityId: 1 },
		]);
	}

	{
		const result = await db.select({ name: newYorkers1.name }).from(newYorkers1);
		t.deepEqual(result, [
			{ name: 'John' },
			{ name: 'Jane' },
		]);
	}

	await db.execute(sql`drop view ${newYorkers1}`);
});

test.serial('materialized view', async (t) => {
	const { db } = t.context;

	const newYorkers1 = pgMaterializedView('new_yorkers')
		.as((qb) => qb.select().from(users2Table).where(eq(users2Table.cityId, 1)));

	const newYorkers2 = pgMaterializedView('new_yorkers', {
		id: serial('id').primaryKey(),
		name: text('name').notNull(),
		cityId: integer('city_id').notNull(),
	}).as(sql`select * from ${users2Table} where ${eq(users2Table.cityId, 1)}`);

	const newYorkers3 = pgMaterializedView('new_yorkers', {
		id: serial('id').primaryKey(),
		name: text('name').notNull(),
		cityId: integer('city_id').notNull(),
	}).existing();

	await db.execute(sql`create materialized view ${newYorkers1} as ${getMaterializedViewConfig(newYorkers1).query}`);

	await db.insert(citiesTable).values([{ name: 'New York' }, { name: 'Paris' }]);

	await db.insert(users2Table).values([
		{ name: 'John', cityId: 1 },
		{ name: 'Jane', cityId: 1 },
		{ name: 'Jack', cityId: 2 },
	]);

	{
		const result = await db.select().from(newYorkers1);
		t.deepEqual(result, []);
	}

	await db.refreshMaterializedView(newYorkers1);

	{
		const result = await db.select().from(newYorkers1);
		t.deepEqual(result, [
			{ id: 1, name: 'John', cityId: 1 },
			{ id: 2, name: 'Jane', cityId: 1 },
		]);
	}

	{
		const result = await db.select().from(newYorkers2);
		t.deepEqual(result, [
			{ id: 1, name: 'John', cityId: 1 },
			{ id: 2, name: 'Jane', cityId: 1 },
		]);
	}

	{
		const result = await db.select().from(newYorkers3);
		t.deepEqual(result, [
			{ id: 1, name: 'John', cityId: 1 },
			{ id: 2, name: 'Jane', cityId: 1 },
		]);
	}

	{
		const result = await db.select({ name: newYorkers1.name }).from(newYorkers1);
		t.deepEqual(result, [
			{ name: 'John' },
			{ name: 'Jane' },
		]);
	}

	await db.execute(sql`drop materialized view ${newYorkers1}`);
});

// TODO: copy to SQLite and MySQL, add to docs
test.serial('select from raw sql', async (t) => {
	const { db } = t.context;

	const result = await db.select({
		id: sql<number>`id`,
		name: sql<string>`name`,
	}).from(sql`(select 1 as id, 'John' as name) as users`);

	Expect<Equal<{ id: number; name: string }[], typeof result>>;

	t.deepEqual(result, [
		{ id: 1, name: 'John' },
	]);
});

test.serial('select from raw sql with joins', async (t) => {
	const { db } = t.context;

	const result = await db
		.select({
			id: sql<number>`users.id`,
			name: sql<string>`users.name`,
			userCity: sql<string>`users.city`,
			cityName: sql<string>`cities.name`,
		})
		.from(sql`(select 1 as id, 'John' as name, 'New York' as city) as users`)
		.leftJoin(sql`(select 1 as id, 'Paris' as name) as cities`, sql`cities.id = users.id`);

	Expect<Equal<{ id: number; name: string; userCity: string; cityName: string }[], typeof result>>;

	t.deepEqual(result, [
		{ id: 1, name: 'John', userCity: 'New York', cityName: 'Paris' },
	]);
});

test.serial('join on aliased sql from select', async (t) => {
	const { db } = t.context;

	const result = await db
		.select({
			userId: sql<number>`users.id`.as('userId'),
			name: sql<string>`users.name`,
			userCity: sql<string>`users.city`,
			cityId: sql<number>`cities.id`.as('cityId'),
			cityName: sql<string>`cities.name`,
		})
		.from(sql`(select 1 as id, 'John' as name, 'New York' as city) as users`)
		.leftJoin(sql`(select 1 as id, 'Paris' as name) as cities`, (cols) => eq(cols.cityId, cols.userId));

	Expect<Equal<{ userId: number; name: string; userCity: string; cityId: number; cityName: string }[], typeof result>>;

	t.deepEqual(result, [
		{ userId: 1, name: 'John', userCity: 'New York', cityId: 1, cityName: 'Paris' },
	]);
});

test.serial('join on aliased sql from with clause', async (t) => {
	const { db } = t.context;

	const users = db.$with('users').as(
		db.select({
			id: sql<number>`id`.as('userId'),
			name: sql<string>`name`.as('userName'),
			city: sql<string>`city`.as('city'),
		}).from(
			sql`(select 1 as id, 'John' as name, 'New York' as city) as users`,
		),
	);

	const cities = db.$with('cities').as(
		db.select({
			id: sql<number>`id`.as('cityId'),
			name: sql<string>`name`.as('cityName'),
		}).from(
			sql`(select 1 as id, 'Paris' as name) as cities`,
		),
	);

	const result = await db
		.with(users, cities)
		.select({
			userId: users.id,
			name: users.name,
			userCity: users.city,
			cityId: cities.id,
			cityName: cities.name,
		})
		.from(users)
		.leftJoin(cities, (cols) => eq(cols.cityId, cols.userId));

	Expect<Equal<{ userId: number; name: string; userCity: string; cityId: number; cityName: string }[], typeof result>>;

	t.deepEqual(result, [
		{ userId: 1, name: 'John', userCity: 'New York', cityId: 1, cityName: 'Paris' },
	]);
});

test.serial('prefixed table', async (t) => {
	const { db } = t.context;

	const pgTable = pgTableCreator((name) => `myprefix_${name}`);

	const users = pgTable('test_prefixed_table_with_unique_name', {
		id: integer('id').primaryKey(),
		name: text('name').notNull(),
	});

	await db.execute(sql`drop table if exists ${users}`);

	await db.execute(
		sql`create table myprefix_test_prefixed_table_with_unique_name (id integer not null primary key, name text not null)`,
	);

	await db.insert(users).values({ id: 1, name: 'John' });

	const result = await db.select().from(users);

	t.deepEqual(result, [{ id: 1, name: 'John' }]);

	await db.execute(sql`drop table ${users}`);
});

test.serial('select from enum', async (t) => {
	const { db } = t.context;

	const muscleEnum = pgEnum('muscle', [
		'abdominals',
		'hamstrings',
		'adductors',
		'quadriceps',
		'biceps',
		'shoulders',
		'chest',
		'middle_back',
		'calves',
		'glutes',
		'lower_back',
		'lats',
		'triceps',
		'traps',
		'forearms',
		'neck',
		'abductors',
	]);

	const forceEnum = pgEnum('force', ['isometric', 'isotonic', 'isokinetic']);

	const levelEnum = pgEnum('level', ['beginner', 'intermediate', 'advanced']);

	const mechanicEnum = pgEnum('mechanic', ['compound', 'isolation']);

	const equipmentEnum = pgEnum('equipment', ['barbell', 'dumbbell', 'bodyweight', 'machine', 'cable', 'kettlebell']);

	const categoryEnum = pgEnum('category', ['upper_body', 'lower_body', 'full_body']);

	const exercises = pgTable('exercises', {
		id: serial('id').primaryKey(),
		name: varchar('name').notNull(),
		force: forceEnum('force'),
		level: levelEnum('level'),
		mechanic: mechanicEnum('mechanic'),
		equipment: equipmentEnum('equipment'),
		instructions: text('instructions'),
		category: categoryEnum('category'),
		primaryMuscles: muscleEnum('primary_muscles').array(),
		secondaryMuscles: muscleEnum('secondary_muscles').array(),
		createdAt: timestamp('created_at').notNull().default(sql`now()`),
		updatedAt: timestamp('updated_at').notNull().default(sql`now()`),
	});

	await db.execute(sql`drop table if exists ${exercises}`);
	await db.execute(sql`drop type if exists ${name(muscleEnum.enumName)}`);
	await db.execute(sql`drop type if exists ${name(forceEnum.enumName)}`);
	await db.execute(sql`drop type if exists ${name(levelEnum.enumName)}`);
	await db.execute(sql`drop type if exists ${name(mechanicEnum.enumName)}`);
	await db.execute(sql`drop type if exists ${name(equipmentEnum.enumName)}`);
	await db.execute(sql`drop type if exists ${name(categoryEnum.enumName)}`);

	await db.execute(
		sql`create type ${
			name(muscleEnum.enumName)
		} as enum ('abdominals', 'hamstrings', 'adductors', 'quadriceps', 'biceps', 'shoulders', 'chest', 'middle_back', 'calves', 'glutes', 'lower_back', 'lats', 'triceps', 'traps', 'forearms', 'neck', 'abductors')`,
	);
	await db.execute(sql`create type ${name(forceEnum.enumName)} as enum ('isometric', 'isotonic', 'isokinetic')`);
	await db.execute(sql`create type ${name(levelEnum.enumName)} as enum ('beginner', 'intermediate', 'advanced')`);
	await db.execute(sql`create type ${name(mechanicEnum.enumName)} as enum ('compound', 'isolation')`);
	await db.execute(
		sql`create type ${
			name(equipmentEnum.enumName)
		} as enum ('barbell', 'dumbbell', 'bodyweight', 'machine', 'cable', 'kettlebell')`,
	);
	await db.execute(sql`create type ${name(categoryEnum.enumName)} as enum ('upper_body', 'lower_body', 'full_body')`);
	await db.execute(sql`
		create table ${exercises} (
			id serial primary key,
			name varchar not null,
			force force,
			level level,
			mechanic mechanic,
			equipment equipment,
			instructions text,
			category category,
			primary_muscles muscle[],
			secondary_muscles muscle[],
			created_at timestamp not null default now(),
			updated_at timestamp not null default now()
		)
	`);

	await db.insert(exercises).values({
		name: 'Bench Press',
		force: 'isotonic',
		level: 'beginner',
		mechanic: 'compound',
		equipment: 'barbell',
		instructions:
			'Lie on your back on a flat bench. Grasp the barbell with an overhand grip, slightly wider than shoulder width. Unrack the barbell and hold it over you with your arms locked. Lower the barbell to your chest. Press the barbell back to the starting position.',
		category: 'upper_body',
		primaryMuscles: ['chest', 'triceps'],
		secondaryMuscles: ['shoulders', 'traps'],
	});

	const result = await db.select().from(exercises);

	t.deepEqual(result, [
		{
			id: 1,
			name: 'Bench Press',
			force: 'isotonic',
			level: 'beginner',
			mechanic: 'compound',
			equipment: 'barbell',
			instructions:
				'Lie on your back on a flat bench. Grasp the barbell with an overhand grip, slightly wider than shoulder width. Unrack the barbell and hold it over you with your arms locked. Lower the barbell to your chest. Press the barbell back to the starting position.',
			category: 'upper_body',
			primaryMuscles: ['chest', 'triceps'],
			secondaryMuscles: ['shoulders', 'traps'],
			createdAt: result[0]!.createdAt,
			updatedAt: result[0]!.updatedAt,
		},
	]);

	await db.execute(sql`drop table ${exercises}`);
	await db.execute(sql`drop type ${name(muscleEnum.enumName)}`);
	await db.execute(sql`drop type ${name(forceEnum.enumName)}`);
	await db.execute(sql`drop type ${name(levelEnum.enumName)}`);
	await db.execute(sql`drop type ${name(mechanicEnum.enumName)}`);
	await db.execute(sql`drop type ${name(equipmentEnum.enumName)}`);
	await db.execute(sql`drop type ${name(categoryEnum.enumName)}`);
});

test.serial('all date and time columns', async (t) => {
	const { db } = t.context;

	const table = pgTable('all_columns', {
		id: serial('id').primaryKey(),
		dateString: date('date_string', { mode: 'string' }).notNull(),
		time: time('time', { precision: 3 }).notNull(),
		datetime: timestamp('datetime').notNull(),
		datetimeWTZ: timestamp('datetime_wtz', { withTimezone: true }).notNull(),
		datetimeString: timestamp('datetime_string', { mode: 'string' }).notNull(),
		datetimeFullPrecision: timestamp('datetime_full_precision', { precision: 6, mode: 'string' }).notNull(),
		datetimeWTZString: timestamp('datetime_wtz_string', { withTimezone: true, mode: 'string' }).notNull(),
		interval: interval('interval').notNull(),
	});

	await db.execute(sql`drop table if exists ${table}`);

	await db.execute(sql`
		create table ${table} (
					id serial primary key,
					date_string date not null,
					time time(3) not null,
					datetime timestamp not null,
					datetime_wtz timestamp with time zone not null,
					datetime_string timestamp not null,
					datetime_full_precision timestamp(6) not null,
					datetime_wtz_string timestamp with time zone not null,
					interval interval not null
			)
	`);

	const someDatetime = new Date('2022-01-01T00:00:00.123Z');
	const fullPrecision = '2022-01-01T00:00:00.123456Z';
	const someTime = '23:23:12.432';

	await db.insert(table).values({
		dateString: '2022-01-01',
		time: someTime,
		datetime: someDatetime,
		datetimeWTZ: someDatetime,
		datetimeString: '2022-01-01T00:00:00.123Z',
		datetimeFullPrecision: fullPrecision,
		datetimeWTZString: '2022-01-01T00:00:00.123Z',
		interval: '1 day',
	});

	const result = await db.select().from(table);

	Expect<
		Equal<{
			id: number;
			dateString: string;
			time: string;
			datetime: Date;
			datetimeWTZ: Date;
			datetimeString: string;
			datetimeFullPrecision: string;
			datetimeWTZString: string;
			interval: string;
		}[], typeof result>
	>;

	Expect<
		Equal<{
			dateString: string;
			time: string;
			datetime: Date;
			datetimeWTZ: Date;
			datetimeString: string;
			datetimeFullPrecision: string;
			datetimeWTZString: string;
			interval: string;
			id?: number | undefined;
		}, typeof table.$inferInsert>
	>;

	t.deepEqual(result, [
		{
			id: 1,
			dateString: '2022-01-01',
			time: someTime,
			datetime: someDatetime,
			datetimeWTZ: someDatetime,
			datetimeString: '2022-01-01 00:00:00.123',
			datetimeFullPrecision: fullPrecision.replace('T', ' ').replace('Z', ''),
			datetimeWTZString: '2022-01-01 00:00:00.123+00',
			interval: '1 day',
		},
	]);

	await db.execute(sql`drop table if exists ${table}`);
});

test.serial('orderBy with aliased column', (t) => {
	const { db } = t.context;

	const query = db.select({
		test: sql`something`.as('test'),
	}).from(users2Table).orderBy((fields) => fields.test).toSQL();

	t.deepEqual(query.sql, 'select something as "test" from "users2" order by "test"');
});

test.serial('select from sql', async (t) => {
	const { db } = t.context;

	const metricEntry = pgTable('metric_entry', {
		id: pgUuid('id').notNull(),
		createdAt: timestamp('created_at').notNull(),
	});

	await db.execute(sql`drop table if exists ${metricEntry}`);
	await db.execute(sql`create table ${metricEntry} (id uuid not null, created_at timestamp not null)`);

	const metricId = uuid();

	const intervals = db.$with('intervals').as(
		db
			.select({
				startTime: sql<string>`(date'2023-03-01'+ x * '1 day'::interval)`.as('start_time'),
				endTime: sql<string>`(date'2023-03-01'+ (x+1) *'1 day'::interval)`.as('end_time'),
			})
			.from(sql`generate_series(0, 29, 1) as t(x)`),
	);

	await t.notThrowsAsync(() =>
		db
			.with(intervals)
			.select({
				startTime: intervals.startTime,
				endTime: intervals.endTime,
				count: sql<number>`count(${metricEntry})`,
			})
			.from(metricEntry)
			.rightJoin(
				intervals,
				and(
					eq(metricEntry.id, metricId),
					gte(metricEntry.createdAt, intervals.startTime),
					lt(metricEntry.createdAt, intervals.endTime),
				),
			)
			.groupBy(intervals.startTime, intervals.endTime)
			.orderBy(asc(intervals.startTime))
	);
});

test.serial('timestamp timezone', async (t) => {
	const { db } = t.context;

	const usersTableWithAndWithoutTimezone = pgTable('users_test_with_and_without_timezone', {
		id: serial('id').primaryKey(),
		name: text('name').notNull(),
		createdAt: timestamp('created_at', { withTimezone: true }).notNull().defaultNow(),
		updatedAt: timestamp('updated_at', { withTimezone: false }).notNull().defaultNow(),
	});

	await db.execute(sql`drop table if exists ${usersTableWithAndWithoutTimezone}`);

	await db.execute(
		sql`
			create table users_test_with_and_without_timezone (
				id serial not null primary key,
				name text not null,
				created_at timestamptz not null default now(),
				updated_at timestamp not null default now()
			)
		`,
	);

	const date = new Date(Date.parse('2020-01-01T00:00:00+04:00'));

	await db.insert(usersTableWithAndWithoutTimezone).values({ name: 'With default times' });
	await db.insert(usersTableWithAndWithoutTimezone).values({
		name: 'Without default times',
		createdAt: date,
		updatedAt: date,
	});
	const users = await db.select().from(usersTableWithAndWithoutTimezone);

	// check that the timestamps are set correctly for default times
	t.assert(Math.abs(users[0]!.updatedAt.getTime() - Date.now()) < 2000);
	t.assert(Math.abs(users[0]!.createdAt.getTime() - Date.now()) < 2000);

	// check that the timestamps are set correctly for non default times
	t.assert(Math.abs(users[1]!.updatedAt.getTime() - date.getTime()) < 2000);
	t.assert(Math.abs(users[1]!.createdAt.getTime() - date.getTime()) < 2000);
});

test.serial('transaction', async (t) => {
	const { db } = t.context;

	const users = pgTable('users_transactions', {
		id: serial('id').primaryKey(),
		balance: integer('balance').notNull(),
	});
	const products = pgTable('products_transactions', {
		id: serial('id').primaryKey(),
		price: integer('price').notNull(),
		stock: integer('stock').notNull(),
	});

	await db.execute(sql`drop table if exists ${users}`);
	await db.execute(sql`drop table if exists ${products}`);

	await db.execute(sql`create table users_transactions (id serial not null primary key, balance integer not null)`);
	await db.execute(
		sql`create table products_transactions (id serial not null primary key, price integer not null, stock integer not null)`,
	);

	const user = await db.insert(users).values({ balance: 100 }).returning().then((rows) => rows[0]!);
	const product = await db.insert(products).values({ price: 10, stock: 10 }).returning().then((rows) => rows[0]!);

	await db.transaction(async (tx) => {
		await tx.update(users).set({ balance: user.balance - product.price }).where(eq(users.id, user.id));
		await tx.update(products).set({ stock: product.stock - 1 }).where(eq(products.id, product.id));
	});

	const result = await db.select().from(users);

	t.deepEqual(result, [{ id: 1, balance: 90 }]);

	await db.execute(sql`drop table ${users}`);
	await db.execute(sql`drop table ${products}`);
});

test.serial('transaction rollback', async (t) => {
	const { db } = t.context;

	const users = pgTable('users_transactions_rollback', {
		id: serial('id').primaryKey(),
		balance: integer('balance').notNull(),
	});

	await db.execute(sql`drop table if exists ${users}`);

	await db.execute(
		sql`create table users_transactions_rollback (id serial not null primary key, balance integer not null)`,
	);

	await t.throwsAsync(async () =>
		await db.transaction(async (tx) => {
			await tx.insert(users).values({ balance: 100 });
			tx.rollback();
		}), { instanceOf: TransactionRollbackError });

	const result = await db.select().from(users);

	t.deepEqual(result, []);

	await db.execute(sql`drop table ${users}`);
});

test.serial('nested transaction', async (t) => {
	const { db } = t.context;

	const users = pgTable('users_nested_transactions', {
		id: serial('id').primaryKey(),
		balance: integer('balance').notNull(),
	});

	await db.execute(sql`drop table if exists ${users}`);

	await db.execute(
		sql`create table users_nested_transactions (id serial not null primary key, balance integer not null)`,
	);

	await db.transaction(async (tx) => {
		await tx.insert(users).values({ balance: 100 });

		await tx.transaction(async (tx) => {
			await tx.update(users).set({ balance: 200 });
		});
	});

	const result = await db.select().from(users);

	t.deepEqual(result, [{ id: 1, balance: 200 }]);

	await db.execute(sql`drop table ${users}`);
});

test.serial('nested transaction rollback', async (t) => {
	const { db } = t.context;

	const users = pgTable('users_nested_transactions_rollback', {
		id: serial('id').primaryKey(),
		balance: integer('balance').notNull(),
	});

	await db.execute(sql`drop table if exists ${users}`);

	await db.execute(
		sql`create table users_nested_transactions_rollback (id serial not null primary key, balance integer not null)`,
	);

	await db.transaction(async (tx) => {
		await tx.insert(users).values({ balance: 100 });

		await t.throwsAsync(async () =>
			await tx.transaction(async (tx) => {
				await tx.update(users).set({ balance: 200 });
				tx.rollback();
			}), { instanceOf: TransactionRollbackError });
	});

	const result = await db.select().from(users);

	t.deepEqual(result, [{ id: 1, balance: 100 }]);

	await db.execute(sql`drop table ${users}`);
});

test.serial('join subquery with join', async (t) => {
	const { db } = t.context;

	const internalStaff = pgTable('internal_staff', {
		userId: integer('user_id').notNull(),
	});

	const customUser = pgTable('custom_user', {
		id: integer('id').notNull(),
	});

	const ticket = pgTable('ticket', {
		staffId: integer('staff_id').notNull(),
	});

	await db.execute(sql`drop table if exists ${internalStaff}`);
	await db.execute(sql`drop table if exists ${customUser}`);
	await db.execute(sql`drop table if exists ${ticket}`);

	await db.execute(sql`create table internal_staff (user_id integer not null)`);
	await db.execute(sql`create table custom_user (id integer not null)`);
	await db.execute(sql`create table ticket (staff_id integer not null)`);

	await db.insert(internalStaff).values({ userId: 1 });
	await db.insert(customUser).values({ id: 1 });
	await db.insert(ticket).values({ staffId: 1 });

	const subq = db
		.select()
		.from(internalStaff)
		.leftJoin(customUser, eq(internalStaff.userId, customUser.id))
		.as('internal_staff');

	const mainQuery = await db
		.select()
		.from(ticket)
		.leftJoin(subq, eq(subq.internal_staff.userId, ticket.staffId));

	t.deepEqual(mainQuery, [{
		ticket: { staffId: 1 },
		internal_staff: {
			internal_staff: { userId: 1 },
			custom_user: { id: 1 },
		},
	}]);

	await db.execute(sql`drop table ${internalStaff}`);
	await db.execute(sql`drop table ${customUser}`);
	await db.execute(sql`drop table ${ticket}`);
});

test.serial('subquery with view', async (t) => {
	const { db } = t.context;

	const users = pgTable('users_subquery_view', {
		id: serial('id').primaryKey(),
		name: text('name').notNull(),
		cityId: integer('city_id').notNull(),
	});

	const newYorkers = pgView('new_yorkers').as((qb) => qb.select().from(users).where(eq(users.cityId, 1)));

	await db.execute(sql`drop table if exists ${users}`);
	await db.execute(sql`drop view if exists ${newYorkers}`);

	await db.execute(
		sql`create table ${users} (id serial not null primary key, name text not null, city_id integer not null)`,
	);
	await db.execute(sql`create view ${newYorkers} as select * from ${users} where city_id = 1`);

	await db.insert(users).values([
		{ name: 'John', cityId: 1 },
		{ name: 'Jane', cityId: 2 },
		{ name: 'Jack', cityId: 1 },
		{ name: 'Jill', cityId: 2 },
	]);

	const sq = db.$with('sq').as(db.select().from(newYorkers));
	const result = await db.with(sq).select().from(sq);

	t.deepEqual(result, [
		{ id: 1, name: 'John', cityId: 1 },
		{ id: 3, name: 'Jack', cityId: 1 },
	]);

	await db.execute(sql`drop view ${newYorkers}`);
	await db.execute(sql`drop table ${users}`);
});

test.serial('join view as subquery', async (t) => {
	const { db } = t.context;

	const users = pgTable('users_join_view', {
		id: serial('id').primaryKey(),
		name: text('name').notNull(),
		cityId: integer('city_id').notNull(),
	});

	const newYorkers = pgView('new_yorkers').as((qb) => qb.select().from(users).where(eq(users.cityId, 1)));

	await db.execute(sql`drop table if exists ${users}`);
	await db.execute(sql`drop view if exists ${newYorkers}`);

	await db.execute(
		sql`create table ${users} (id serial not null primary key, name text not null, city_id integer not null)`,
	);
	await db.execute(sql`create view ${newYorkers} as select * from ${users} where city_id = 1`);

	await db.insert(users).values([
		{ name: 'John', cityId: 1 },
		{ name: 'Jane', cityId: 2 },
		{ name: 'Jack', cityId: 1 },
		{ name: 'Jill', cityId: 2 },
	]);

	const sq = db.select().from(newYorkers).as('new_yorkers_sq');

	const result = await db.select().from(users).leftJoin(sq, eq(users.id, sq.id));

	t.deepEqual(result, [
		{
			users_join_view: { id: 1, name: 'John', cityId: 1 },
			new_yorkers_sq: { id: 1, name: 'John', cityId: 1 },
		},
		{
			users_join_view: { id: 2, name: 'Jane', cityId: 2 },
			new_yorkers_sq: null,
		},
		{
			users_join_view: { id: 3, name: 'Jack', cityId: 1 },
			new_yorkers_sq: { id: 3, name: 'Jack', cityId: 1 },
		},
		{
			users_join_view: { id: 4, name: 'Jill', cityId: 2 },
			new_yorkers_sq: null,
		},
	]);

	await db.execute(sql`drop view ${newYorkers}`);
	await db.execute(sql`drop table ${users}`);
});

test.serial('table selection with single table', async (t) => {
	const { db } = t.context;

	const users = pgTable('users', {
		id: serial('id').primaryKey(),
		name: text('name').notNull(),
		cityId: integer('city_id').notNull(),
	});

	await db.execute(sql`drop table if exists ${users}`);

	await db.execute(
		sql`create table ${users} (id serial not null primary key, name text not null, city_id integer not null)`,
	);

	await db.insert(users).values({ name: 'John', cityId: 1 });

	const result = await db.select({ users }).from(users);

	t.deepEqual(result, [{ users: { id: 1, name: 'John', cityId: 1 } }]);

	await db.execute(sql`drop table ${users}`);
});

test.serial('set null to jsonb field', async (t) => {
	const { db } = t.context;

	const users = pgTable('users', {
		id: serial('id').primaryKey(),
		jsonb: jsonb('jsonb'),
	});

	await db.execute(sql`drop table if exists ${users}`);

	await db.execute(
		sql`create table ${users} (id serial not null primary key, jsonb jsonb)`,
	);

	const result = await db.insert(users).values({ jsonb: null }).returning();

	t.deepEqual(result, [{ id: 1, jsonb: null }]);

	await db.execute(sql`drop table ${users}`);
});

test.serial('insert undefined', async (t) => {
	const { db } = t.context;

	const users = pgTable('users', {
		id: serial('id').primaryKey(),
		name: text('name'),
	});

	await db.execute(sql`drop table if exists ${users}`);

	await db.execute(
		sql`create table ${users} (id serial not null primary key, name text)`,
	);

	await t.notThrowsAsync(async () => await db.insert(users).values({ name: undefined }));

	await db.execute(sql`drop table ${users}`);
});

test.serial('update undefined', async (t) => {
	const { db } = t.context;

	const users = pgTable('users', {
		id: serial('id').primaryKey(),
		name: text('name'),
	});

	await db.execute(sql`drop table if exists ${users}`);

	await db.execute(
		sql`create table ${users} (id serial not null primary key, name text)`,
	);

	await t.throwsAsync(async () => await db.update(users).set({ name: undefined }));
	await t.notThrowsAsync(async () => await db.update(users).set({ id: 1, name: undefined }));

	await db.execute(sql`drop table ${users}`);
});

test.serial('array operators', async (t) => {
	const { db } = t.context;

	const posts = pgTable('posts', {
		id: serial('id').primaryKey(),
		tags: text('tags').array(),
	});

	await db.execute(sql`drop table if exists ${posts}`);

	await db.execute(
		sql`create table ${posts} (id serial primary key, tags text[])`,
	);

	await db.insert(posts).values([{
		tags: ['ORM'],
	}, {
		tags: ['Typescript'],
	}, {
		tags: ['Typescript', 'ORM'],
	}, {
		tags: ['Typescript', 'Frontend', 'React'],
	}, {
		tags: ['Typescript', 'ORM', 'Database', 'Postgres'],
	}, {
		tags: ['Java', 'Spring', 'OOP'],
	}]);

	const contains = await db.select({ id: posts.id }).from(posts)
		.where(arrayContains(posts.tags, ['Typescript', 'ORM']));
	const contained = await db.select({ id: posts.id }).from(posts)
		.where(arrayContained(posts.tags, ['Typescript', 'ORM']));
	const overlaps = await db.select({ id: posts.id }).from(posts)
		.where(arrayOverlaps(posts.tags, ['Typescript', 'ORM']));
	const withSubQuery = await db.select({ id: posts.id }).from(posts)
		.where(arrayContains(
			posts.tags,
			db.select({ tags: posts.tags }).from(posts).where(eq(posts.id, 1)),
		));

	t.deepEqual(contains, [{ id: 3 }, { id: 5 }]);
	t.deepEqual(contained, [{ id: 1 }, { id: 2 }, { id: 3 }]);
	t.deepEqual(overlaps, [{ id: 1 }, { id: 2 }, { id: 3 }, { id: 4 }, { id: 5 }]);
	t.deepEqual(withSubQuery, [{ id: 1 }, { id: 3 }, { id: 5 }]);
});

test.serial('set operations (union) from query builder with subquery', async (t) => {
	const { db } = t.context;

	await setupSetOperationTest(db);

	const sq = db
		.select({ id: users2Table.id, name: users2Table.name })
		.from(users2Table).as('sq');

	const result = await db
		.select({ id: cities2Table.id, name: citiesTable.name })
		.from(cities2Table).union(
			db.select().from(sq),
		).orderBy(asc(sql`name`)).limit(2).offset(1);

	t.assert(result.length === 2);

	t.deepEqual(result, [
		{ id: 3, name: 'Jack' },
		{ id: 2, name: 'Jane' },
	]);

	t.throws(() => {
		db
			.select({ id: cities2Table.id, name: citiesTable.name, name2: users2Table.name })
			.from(cities2Table).union(
				// @ts-expect-error
				db
					.select({ id: users2Table.id, name: users2Table.name })
					.from(users2Table),
			).orderBy(asc(sql`name`));
	});
});

test.serial('set operations (union) as function', async (t) => {
	const { db } = t.context;

	await setupSetOperationTest(db);

	const result = await union(
		db
			.select({ id: cities2Table.id, name: citiesTable.name })
			.from(cities2Table).where(eq(citiesTable.id, 1)),
		db
			.select({ id: users2Table.id, name: users2Table.name })
			.from(users2Table).where(eq(users2Table.id, 1)),
		db
			.select({ id: users2Table.id, name: users2Table.name })
			.from(users2Table).where(eq(users2Table.id, 1)),
	).orderBy(asc(sql`name`)).limit(1).offset(1);

	t.assert(result.length === 1);

	t.deepEqual(result, [
		{ id: 1, name: 'New York' },
	]);

	t.throws(() => {
		union(
			db
				.select({ name: citiesTable.name, id: cities2Table.id })
				.from(cities2Table).where(eq(citiesTable.id, 1)),
			db
				.select({ id: users2Table.id, name: users2Table.name })
				.from(users2Table).where(eq(users2Table.id, 1)),
			db
				.select({ id: users2Table.id, name: users2Table.name })
				.from(users2Table).where(eq(users2Table.id, 1)),
		).orderBy(asc(sql`name`));
	});
});

test.serial('set operations (union all) from query builder', async (t) => {
	const { db } = t.context;

	await setupSetOperationTest(db);

	const result = await db
		.select({ id: cities2Table.id, name: citiesTable.name })
		.from(cities2Table).limit(2).unionAll(
			db
				.select({ id: cities2Table.id, name: citiesTable.name })
				.from(cities2Table).limit(2),
		).orderBy(asc(sql`id`));

	t.assert(result.length === 4);

	t.deepEqual(result, [
		{ id: 1, name: 'New York' },
		{ id: 1, name: 'New York' },
		{ id: 2, name: 'London' },
		{ id: 2, name: 'London' },
	]);

	t.throws(() => {
		db
			.select({ id: cities2Table.id, name: citiesTable.name })
			.from(cities2Table).limit(2).unionAll(
				db
					.select({ name: citiesTable.name, id: cities2Table.id })
					.from(cities2Table).limit(2),
			).orderBy(asc(sql`id`));
	});
});

test.serial('set operations (union all) as function', async (t) => {
	const { db } = t.context;

	await setupSetOperationTest(db);

	const result = await unionAll(
		db
			.select({ id: cities2Table.id, name: citiesTable.name })
			.from(cities2Table).where(eq(citiesTable.id, 1)),
		db
			.select({ id: users2Table.id, name: users2Table.name })
			.from(users2Table).where(eq(users2Table.id, 1)),
		db
			.select({ id: users2Table.id, name: users2Table.name })
			.from(users2Table).where(eq(users2Table.id, 1)),
	);

	t.assert(result.length === 3);

	t.deepEqual(result, [
		{ id: 1, name: 'New York' },
		{ id: 1, name: 'John' },
		{ id: 1, name: 'John' },
	]);

	t.throws(() => {
		unionAll(
			db
				.select({ id: cities2Table.id, name: citiesTable.name })
				.from(cities2Table).where(eq(citiesTable.id, 1)),
			db
				.select({ name: users2Table.name, id: users2Table.id })
				.from(users2Table).where(eq(users2Table.id, 1)),
			db
				.select({ id: users2Table.id, name: users2Table.name })
				.from(users2Table).where(eq(users2Table.id, 1)),
		);
	});
});

test.serial('set operations (intersect) from query builder', async (t) => {
	const { db } = t.context;

	await setupSetOperationTest(db);

	const result = await db
		.select({ id: cities2Table.id, name: citiesTable.name })
		.from(cities2Table).intersect(
			db
				.select({ id: cities2Table.id, name: citiesTable.name })
				.from(cities2Table).where(gt(citiesTable.id, 1)),
		).orderBy(asc(sql`name`));

	t.assert(result.length === 2);

	t.deepEqual(result, [
		{ id: 2, name: 'London' },
		{ id: 3, name: 'Tampa' },
	]);

	t.throws(() => {
		db
			.select({ id: cities2Table.id, name: citiesTable.name })
			.from(cities2Table).intersect(
				// @ts-expect-error
				db
					.select({ id: cities2Table.id, name: citiesTable.name, id2: cities2Table.id })
					.from(cities2Table).where(gt(citiesTable.id, 1)),
			).orderBy(asc(sql`name`));
	});
});

test.serial('set operations (intersect) as function', async (t) => {
	const { db } = t.context;

	await setupSetOperationTest(db);

	const result = await intersect(
		db
			.select({ id: cities2Table.id, name: citiesTable.name })
			.from(cities2Table).where(eq(citiesTable.id, 1)),
		db
			.select({ id: users2Table.id, name: users2Table.name })
			.from(users2Table).where(eq(users2Table.id, 1)),
		db
			.select({ id: users2Table.id, name: users2Table.name })
			.from(users2Table).where(eq(users2Table.id, 1)),
	);

	t.assert(result.length === 0);

	t.deepEqual(result, []);

	t.throws(() => {
		intersect(
			db
				.select({ id: cities2Table.id, name: citiesTable.name })
				.from(cities2Table).where(eq(citiesTable.id, 1)),
			db
				.select({ id: users2Table.id, name: users2Table.name })
				.from(users2Table).where(eq(users2Table.id, 1)),
			db
				.select({ name: users2Table.name, id: users2Table.id })
				.from(users2Table).where(eq(users2Table.id, 1)),
		);
	});
});

test.serial('set operations (intersect all) from query builder', async (t) => {
	const { db } = t.context;

	await setupSetOperationTest(db);

	const result = await db
		.select({ id: cities2Table.id, name: citiesTable.name })
		.from(cities2Table).limit(2).intersectAll(
			db
				.select({ id: cities2Table.id, name: citiesTable.name })
				.from(cities2Table).limit(2),
		).orderBy(asc(sql`id`));

	t.assert(result.length === 2);

	t.deepEqual(result, [
		{ id: 1, name: 'New York' },
		{ id: 2, name: 'London' },
	]);

	t.throws(() => {
		db
			.select({ id: cities2Table.id, name: citiesTable.name })
			.from(cities2Table).limit(2).intersectAll(
				db
					.select({ name: users2Table.name, id: users2Table.id })
					.from(cities2Table).limit(2),
			).orderBy(asc(sql`id`));
	});
});

test.serial('set operations (intersect all) as function', async (t) => {
	const { db } = t.context;

	await setupSetOperationTest(db);

	const result = await intersectAll(
		db
			.select({ id: users2Table.id, name: users2Table.name })
			.from(users2Table).where(eq(users2Table.id, 1)),
		db
			.select({ id: users2Table.id, name: users2Table.name })
			.from(users2Table).where(eq(users2Table.id, 1)),
		db
			.select({ id: users2Table.id, name: users2Table.name })
			.from(users2Table).where(eq(users2Table.id, 1)),
	);

	t.assert(result.length === 1);

	t.deepEqual(result, [
		{ id: 1, name: 'John' },
	]);

	t.throws(() => {
		intersectAll(
			db
				.select({ id: users2Table.id, name: users2Table.name })
				.from(users2Table).where(eq(users2Table.id, 1)),
			db
				.select({ name: users2Table.name, id: users2Table.id })
				.from(users2Table).where(eq(users2Table.id, 1)),
			db
				.select({ id: users2Table.id, name: users2Table.name })
				.from(users2Table).where(eq(users2Table.id, 1)),
		);
	});
});

test.serial('set operations (except) from query builder', async (t) => {
	const { db } = t.context;

	await setupSetOperationTest(db);

	const result = await db
		.select()
		.from(cities2Table).except(
			db
				.select()
				.from(cities2Table).where(gt(citiesTable.id, 1)),
		);

	t.assert(result.length === 1);

	t.deepEqual(result, [
		{ id: 1, name: 'New York' },
	]);

	t.throws(() => {
		db
			.select()
			.from(cities2Table).except(
				db
					.select({ name: users2Table.name, id: users2Table.id })
					.from(cities2Table).where(gt(citiesTable.id, 1)),
			);
	});
});

test.serial('set operations (except) as function', async (t) => {
	const { db } = t.context;

	await setupSetOperationTest(db);

	const result = await except(
		db
			.select({ id: cities2Table.id, name: citiesTable.name })
			.from(cities2Table),
		db
			.select({ id: cities2Table.id, name: citiesTable.name })
			.from(cities2Table).where(eq(citiesTable.id, 1)),
		db
			.select({ id: users2Table.id, name: users2Table.name })
			.from(users2Table).where(eq(users2Table.id, 1)),
	).orderBy(asc(sql`id`));

	t.assert(result.length === 2);

	t.deepEqual(result, [
		{ id: 2, name: 'London' },
		{ id: 3, name: 'Tampa' },
	]);

	t.throws(() => {
		except(
			db
				.select({ id: cities2Table.id, name: citiesTable.name })
				.from(cities2Table),
			db
				.select({ name: users2Table.name, id: users2Table.id })
				.from(cities2Table).where(eq(citiesTable.id, 1)),
			db
				.select({ id: users2Table.id, name: users2Table.name })
				.from(users2Table).where(eq(users2Table.id, 1)),
		).orderBy(asc(sql`id`));
	});
});

test.serial('set operations (except all) from query builder', async (t) => {
	const { db } = t.context;

	await setupSetOperationTest(db);

	const result = await db
		.select()
		.from(cities2Table).exceptAll(
			db
				.select({ id: cities2Table.id, name: citiesTable.name })
				.from(cities2Table).where(eq(citiesTable.id, 1)),
		).orderBy(asc(sql`id`));

	t.assert(result.length === 2);

	t.deepEqual(result, [
		{ id: 2, name: 'London' },
		{ id: 3, name: 'Tampa' },
	]);

	t.throws(() => {
		db
			.select({ name: cities2Table.name, id: cities2Table.id })
			.from(cities2Table).exceptAll(
				db
					.select({ id: cities2Table.id, name: citiesTable.name })
					.from(cities2Table).where(eq(citiesTable.id, 1)),
			).orderBy(asc(sql`id`));
	});
});

test.serial('set operations (except all) as function', async (t) => {
	const { db } = t.context;

	await setupSetOperationTest(db);

	const result = await exceptAll(
		db
			.select({ id: users2Table.id, name: users2Table.name })
			.from(users2Table),
		db
			.select({ id: users2Table.id, name: users2Table.name })
			.from(users2Table).where(gt(users2Table.id, 7)),
		db
			.select({ id: users2Table.id, name: users2Table.name })
			.from(users2Table).where(eq(users2Table.id, 1)),
	).orderBy(asc(sql`id`)).limit(5).offset(2);

	t.assert(result.length === 4);

	t.deepEqual(result, [
		{ id: 4, name: 'Peter' },
		{ id: 5, name: 'Ben' },
		{ id: 6, name: 'Jill' },
		{ id: 7, name: 'Mary' },
	]);

	t.throws(() => {
		exceptAll(
			db
				.select({ name: users2Table.name, id: users2Table.id })
				.from(users2Table),
			db
				.select({ id: users2Table.id, name: users2Table.name })
				.from(users2Table).where(gt(users2Table.id, 7)),
			db
				.select({ id: users2Table.id, name: users2Table.name })
				.from(users2Table).where(eq(users2Table.id, 1)),
		).orderBy(asc(sql`id`));
	});
});

test.serial('set operations (mixed) from query builder with subquery', async (t) => {
	const { db } = t.context;

	await setupSetOperationTest(db);
	const sq = db
		.select()
		.from(cities2Table).where(gt(citiesTable.id, 1)).as('sq');

	const result = await db
		.select()
		.from(cities2Table).except(
			({ unionAll }) =>
				unionAll(
					db.select().from(sq),
					db.select().from(cities2Table).where(eq(citiesTable.id, 2)),
				),
		);

	t.assert(result.length === 1);

	t.deepEqual(result, [
		{ id: 1, name: 'New York' },
	]);

	t.throws(() => {
		db
			.select()
			.from(cities2Table).except(
				({ unionAll }) =>
					unionAll(
						db
							.select({ name: cities2Table.name, id: cities2Table.id })
							.from(cities2Table).where(gt(citiesTable.id, 1)),
						db.select().from(cities2Table).where(eq(citiesTable.id, 2)),
					),
			);
	});
});

test.serial('set operations (mixed all) as function', async (t) => {
	const { db } = t.context;

	await setupSetOperationTest(db);

	const result = await union(
		db
			.select({ id: users2Table.id, name: users2Table.name })
			.from(users2Table).where(eq(users2Table.id, 1)),
		except(
			db
				.select({ id: users2Table.id, name: users2Table.name })
				.from(users2Table).where(gte(users2Table.id, 5)),
			db
				.select({ id: users2Table.id, name: users2Table.name })
				.from(users2Table).where(eq(users2Table.id, 7)),
		),
		db
			.select().from(cities2Table).where(gt(citiesTable.id, 1)),
	).orderBy(asc(sql`id`));

	t.assert(result.length === 6);

	t.deepEqual(result, [
		{ id: 1, name: 'John' },
		{ id: 2, name: 'London' },
		{ id: 3, name: 'Tampa' },
		{ id: 5, name: 'Ben' },
		{ id: 6, name: 'Jill' },
		{ id: 8, name: 'Sally' },
	]);

	t.throws(() => {
		union(
			db
				.select({ id: users2Table.id, name: users2Table.name })
				.from(users2Table).where(eq(users2Table.id, 1)),
			except(
				db
					.select({ id: users2Table.id, name: users2Table.name })
					.from(users2Table).where(gte(users2Table.id, 5)),
				db
					.select({ name: users2Table.name, id: users2Table.id })
					.from(users2Table).where(eq(users2Table.id, 7)),
			),
			db
				.select().from(cities2Table).where(gt(citiesTable.id, 1)),
		).orderBy(asc(sql`id`));
	});
});

test.serial('aggregate function: count', async (t) => {
	const { db } = t.context;
	const table = aggregateTable;
	await setupAggregateFunctionsTest(db);

	const result1 = await db.select({ value: count() }).from(table);
	const result2 = await db.select({ value: count(table.a) }).from(table);
	const result3 = await db.select({ value: countDistinct(table.name) }).from(table);

	t.deepEqual(result1[0]?.value, 7);
	t.deepEqual(result2[0]?.value, 5);
	t.deepEqual(result3[0]?.value, 6);
});

test.serial('aggregate function: avg', async (t) => {
	const { db } = t.context;
	const table = aggregateTable;
	await setupAggregateFunctionsTest(db);

	const result1 = await db.select({ value: avg(table.b) }).from(table);
	const result2 = await db.select({ value: avg(table.nullOnly) }).from(table);
	const result3 = await db.select({ value: avgDistinct(table.b) }).from(table);

	t.deepEqual(result1[0]?.value, '33.3333333333333333');
	t.deepEqual(result2[0]?.value, null);
	t.deepEqual(result3[0]?.value, '42.5000000000000000');
});

test.serial('aggregate function: sum', async (t) => {
	const { db } = t.context;
	const table = aggregateTable;
	await setupAggregateFunctionsTest(db);

	const result1 = await db.select({ value: sum(table.b) }).from(table);
	const result2 = await db.select({ value: sum(table.nullOnly) }).from(table);
	const result3 = await db.select({ value: sumDistinct(table.b) }).from(table);

	t.deepEqual(result1[0]?.value, '200');
	t.deepEqual(result2[0]?.value, null);
	t.deepEqual(result3[0]?.value, '170');
});

test.serial('aggregate function: max', async (t) => {
	const { db } = t.context;
	const table = aggregateTable;
	await setupAggregateFunctionsTest(db);

	const result1 = await db.select({ value: max(table.b) }).from(table);
	const result2 = await db.select({ value: max(table.nullOnly) }).from(table);

	t.deepEqual(result1[0]?.value, 90);
	t.deepEqual(result2[0]?.value, null);
});

test.serial('aggregate function: min', async (t) => {
	const { db } = t.context;
	const table = aggregateTable;
	await setupAggregateFunctionsTest(db);

	const result1 = await db.select({ value: min(table.b) }).from(table);
	const result2 = await db.select({ value: min(table.nullOnly) }).from(table);

	t.deepEqual(result1[0]?.value, 10);
	t.deepEqual(result2[0]?.value, null);
});

test.serial('array mapping and parsing', async (t) => {
	const { db } = t.context;

	const arrays = pgTable('arrays_tests', {
		id: serial('id').primaryKey(),
		tags: text('tags').array(),
		nested: text('nested').array().array(),
		numbers: integer('numbers').notNull().array(),
	});

	db.execute(sql`drop table if exists ${arrays}`);
	db.execute(sql`
		 create table ${arrays} (
		 id serial primary key,
		 tags text[],
		 nested text[][],
		 numbers integer[]
		)
	`);

	await db.insert(arrays).values({
		tags: ['', 'b', 'c'],
		nested: [['1', ''], ['3', '\\a']],
		numbers: [1, 2, 3],
	});

	const result = await db.select().from(arrays);

	t.deepEqual(result, [{
		id: 1,
		tags: ['', 'b', 'c'],
		nested: [['1', ''], ['3', '\\a']],
		numbers: [1, 2, 3],
	}]);

	await db.execute(sql`drop table ${arrays}`);
});<|MERGE_RESOLUTION|>--- conflicted
+++ resolved
@@ -69,10 +69,7 @@
 	uniqueKeyName,
 	uuid as pgUuid,
 	varchar,
-<<<<<<< HEAD
-=======
-	numeric,
->>>>>>> 6d706c17
+	numeric
 } from 'drizzle-orm/pg-core';
 import getPort from 'get-port';
 import pg from 'pg';
