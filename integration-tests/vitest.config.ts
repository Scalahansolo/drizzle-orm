import 'dotenv/config';
import tsconfigPaths from 'vite-tsconfig-paths';
import { defineConfig } from 'vitest/config';

export default defineConfig({
	test: {
		include: [
			'tests/seeder/**/*.test.ts',
			'tests/extensions/postgis/**/*',
			'tests/relational/**/*.test.ts',
			'tests/pg/**/*.test.ts',
			'tests/mysql/**/*.test.ts',
			'tests/singlestore/**/*.test.ts',
			'tests/sqlite/**/*.test.ts',
			'tests/replicas/**/*',
			'tests/imports/**/*',
			'tests/extensions/vectors/**/*',
			'tests/version.test.ts',
			'tests/pg/node-postgres.test.ts',
			'tests/utils/is-config.test.ts',
			'js-tests/driver-init/commonjs/*.test.cjs',
			'js-tests/driver-init/module/*.test.mjs',
		],
		exclude: [
			...(process.env.SKIP_EXTERNAL_DB_TESTS
				? [
					'tests/relational/mysql.planetscale.test.ts',
					'tests/relational/mysql.planetscale-v1.test.ts',
					'tests/pg/neon-serverless.test.ts',
					'tests/mysql/tidb-serverless.test.ts',
					'tests/mysql/mysql-planetscale.test.ts',
					'tests/sqlite/libsql.test.ts',
					'tests/sqlite/libsql-batch.test.ts',
					'tests/pg/neon-http.test.ts',
					'tests/pg/neon-http-batch.test.ts',
					'tests/utils/is-config.test.ts', // Uses external DBs in some cases
					'js-tests/driver-init/commonjs/neon-http.test.cjs',
					'js-tests/driver-init/commonjs/neon-ws.test.cjs',
					'js-tests/driver-init/commonjs/planetscale.test.cjs',
					'js-tests/driver-init/commonjs/tidb.test.cjs',
					'js-tests/driver-init/commonjs/vercel.test.cjs',
					'js-tests/driver-init/module/neon-http.test.mjs',
					'js-tests/driver-init/module/neon-ws.test.mjs',
					'js-tests/driver-init/module/planetscale.test.mjs',
					'js-tests/driver-init/module/tidb.test.mjs',
					'js-tests/driver-init/module/vercel.test.mjs',
				]
				: []),
			'tests/pg/awsdatapi.test.ts',
			'tests/awsdatapi.alltypes.test.ts',
			'tests/pg/vercel-pg.test.ts',
			'tests/relational/vercel.test.ts',
			'tests/relational/vercel-v1.test.ts',
			// Have a strange "invalid SQL: ERROR: must be owner of schema public" error. Will need to check with xata team
			'tests/pg/xata-http.test.ts',
			'tests/pg/neon-http-batch.ts',
			// todo: remove
			'js-tests/driver-init/module/vercel.test.mjs',
			'js-tests/driver-init/commonjs/vercel.test.cjs',
			// move back after decide on speed
			'tests/sqlite/libsql-ws.test.ts',
			'tests/sqlite/libsql-http.test.ts',
			'tests/mysql/tidb-serverless.test.ts',
			// waiting for json_array from singlestore team
			'tests/relational/singlestore.test.ts',
			// get back when planetscale will open free tier for our CI/CD
			'tests/mysql/mysql-planetscale.test.ts',
			'tests/relational/mysql.planetscale.test.ts',
<<<<<<< HEAD
			'tests/relational/mysql.planetscale-v1.test.ts',
=======
			'js-tests/driver-init/module/planetscale.test.mjs',
			'js-tests/driver-init/module/planetscale.test.cjs',
			'js-tests/driver-init/commonjs/planetscale.test.cjs',
>>>>>>> 9927cf17
		],
		typecheck: {
			tsconfig: 'tsconfig.json',
		},
		testTimeout: 100000,
		hookTimeout: 100000,
		isolate: true,
		poolOptions: {
			threads: {
				singleThread: true,
			},
		},
		maxWorkers: 1,
		fileParallelism: false,
	},
	plugins: [tsconfigPaths()],
});<|MERGE_RESOLUTION|>--- conflicted
+++ resolved
@@ -66,13 +66,10 @@
 			// get back when planetscale will open free tier for our CI/CD
 			'tests/mysql/mysql-planetscale.test.ts',
 			'tests/relational/mysql.planetscale.test.ts',
-<<<<<<< HEAD
 			'tests/relational/mysql.planetscale-v1.test.ts',
-=======
 			'js-tests/driver-init/module/planetscale.test.mjs',
 			'js-tests/driver-init/module/planetscale.test.cjs',
 			'js-tests/driver-init/commonjs/planetscale.test.cjs',
->>>>>>> 9927cf17
 		],
 		typecheck: {
 			tsconfig: 'tsconfig.json',
