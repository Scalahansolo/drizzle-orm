import {
	AsyncDriver,
	Column,
	Connector,
	Dialect,
	Driver,
	Logger,
	MigrationMeta,
	NoopLogger,
<<<<<<< HEAD
=======
	param,
	Session,
>>>>>>> e18a1a99
	sql,
} from 'drizzle-orm';
import { ColumnData, TableName, Unwrap } from 'drizzle-orm/branded-types';
import { AnySQL, Name, SQL, SQLResponse, SQLSourceParam } from 'drizzle-orm/sql';
import { GetTableName, tableColumns, tableName } from 'drizzle-orm/utils';
import { Client, Pool, PoolClient, QueryResult, QueryResultRow, types } from 'pg';
import { Simplify } from 'type-fest';

import { AnyPgColumn, PgColumn } from './columns';
import { PgSelectFields, PgSelectFieldsOrdered, PgTableOperations } from './operations';
import {
	AnyPgInsertConfig,
	PgDeleteConfig,
	PgSelectConfig,
	PgUpdateConfig,
	PgUpdateSet,
} from './queries';
import { AnyPgSQL, PgPreparedQuery } from './sql';
import { AnyPgTable } from './table';

export type PgColumnDriverDataType =
	| string
	| number
	| bigint
	| boolean
	| null
	| Record<string, unknown>
	| Date;

export type PgClient = Pool | PoolClient | Client;

export interface PgSession {
	query(query: string, params: unknown[]): Promise<QueryResult<any[]>>;
	queryObjects<T extends QueryResultRow>(
		query: string,
		params: unknown[],
	): Promise<QueryResult<T>>;
}

export interface PgDefaultSessionOptions {
	logger?: Logger;
}

export class PgDefaultSession implements PgSession {
	private logger: Logger;

	constructor(private client: PgClient, options: PgDefaultSessionOptions = {}) {
		this.logger = options.logger ?? new NoopLogger();
	}

	public async query(query: string, params: unknown[]): Promise<QueryResult> {
		this.logger.logQuery(query, params);
		const result = await this.client.query({
			rowMode: 'array',
			text: query,
			values: params,
		});
		return result;
	}

	public async queryObjects<T extends QueryResultRow>(
		query: string,
		params: unknown[],
	): Promise<QueryResult<T>> {
		return this.client.query<T>(query, params);
	}
}

export interface PgDriverOptions {
	logger?: Logger;
}

export class PgDriver implements AsyncDriver<PgSession> {
	constructor(private client: PgClient, private options: PgDriverOptions = {}) {
		this.initMappers();
	}

	async connect(): Promise<PgSession> {
		return new PgDefaultSession(this.client, { logger: this.options.logger });
	}

	public initMappers() {
		types.setTypeParser(types.builtins.TIMESTAMPTZ, (val) => val);
		types.setTypeParser(types.builtins.TIMESTAMP, (val) => val);
		types.setTypeParser(types.builtins.DATE, (val) => val);
	}
}

export class PgDialect<TDBSchema extends Record<string, AnyPgTable>>
	implements Dialect<PgSession, PGDatabase<TDBSchema>>
{
	constructor(private schema: TDBSchema) {}

	async migrate(migrations: MigrationMeta[], session: PgSession): Promise<void> {
		const migrationTableCreate = `CREATE TABLE IF NOT EXISTS "drizzle"."__drizzle_migrations" (
			id SERIAL PRIMARY KEY,
			hash text NOT NULL,
			created_at bigint
		)`
			.trim()
			.replace(/\s{2,}/, ' ')
			.replace(/\n+/g, '')
			.replace(/ +/g, ' ');
		await session.query('CREATE SCHEMA IF NOT EXISTS "drizzle"', []);
		await session.query(migrationTableCreate, []);

		const dbMigrations = await session.query(
			`SELECT id, hash, created_at FROM "drizzle"."__drizzle_migrations" ORDER BY created_at DESC LIMIT 1`,
			[],
		);

		const lastDbMigration = dbMigrations.rows[0] ?? undefined;
		await session.query('BEGIN;', []);

		try {
			for await (const migration of migrations) {
				if (
					!lastDbMigration ||
					parseInt(lastDbMigration[2], 10)! < migration.folderMillis
				) {
					await session.query(migration.sql, []);
					await session.query(
						`INSERT INTO "drizzle"."__drizzle_migrations" ("hash", "created_at") VALUES('${migration.hash}', ${migration.folderMillis})`,
						[],
					);
				}
			}

			await session.query('COMMIT;', []);
		} catch (e) {
			await session.query('ROLLBACK;', []);
			throw e;
		}
	}

	private buildTableNamesMap(): Record<string, string> {
		return Object.entries(this.schema).reduce<Record<string, string>>((acc, [tName, table]) => {
			acc[table[tableName]] = tName;
			return acc;
		}, {});
	}

	createDB(session: PgSession): PGDatabase<TDBSchema> {
		return this.createPGDB(session);
	}

	createPGDB(session: PgSession): PGDatabase<TDBSchema> {
		return Object.assign(
			Object.fromEntries(
				Object.entries(this.schema).map(([tableName, table]) => {
					return [
						tableName,
						new PgTableOperations(
							table,
							session,
							this as unknown as AnyPgDialect,
							this.buildTableNamesMap(),
						),
					];
				}),
			),
			{
				execute: (query: PgPreparedQuery | AnyPgSQL): Promise<QueryResult> => {
					const preparedQuery = query instanceof SQL ? this.prepareSQL(query) : query;
					return session.queryObjects(preparedQuery.sql, preparedQuery.params);
				},
			},
		) as unknown as PGDatabase<TDBSchema>;
	}

	public escapeName(name: string): string {
		return `"${name}"`;
	}

	public escapeParam(num: number): string {
		return `$${num}`;
	}

	public buildDeleteQuery<TTable extends AnyPgTable>({
		table,
		where,
		returning,
	}: PgDeleteConfig<TTable>): AnyPgSQL<GetTableName<TTable>> {
		const returningSql = returning
<<<<<<< HEAD
			? sql.fromList([
					sql` returning `,
					...this.prepareTableFieldsForQuery(returning, { isSingleTable: true }),
			  ])
=======
			? sql` returning ${this.buildSelection(returning, { isSingleTable: true })}`
>>>>>>> e18a1a99
			: undefined;

		const whereSql = where ? sql` where ${where}` : undefined;

		return sql`delete from ${table}${whereSql}${returningSql}` as AnyPgSQL<
			GetTableName<TTable>
		>;
	}

	buildUpdateSet(
		table: AnyPgTable,
		set: PgUpdateSet<AnyPgTable>,
	): AnyPgSQL {
		const setEntries = Object.entries<ColumnData | AnyPgSQL>(set);

		const setSize = setEntries.length;
		return sql.fromList(
			setEntries
				.map(([colName, value], i): AnyPgSQL[] => {
					const col: AnyPgColumn = table[tableColumns][colName]!;
					const mappedValue = (value instanceof SQL || value === null) ? value : param(value, col);
					const res = sql`${new Name(col.name)} = ${mappedValue}`;
					if (i < setSize - 1) {
						return [res, sql.raw(', ')];
					}
					return [res];
				})
				.flat(1),
		);
	}

	orderSelectedFields(
		fields: PgSelectFields<TableName>,
		resultTableName: string,
	): PgSelectFieldsOrdered {
		return Object.entries(fields).map(([name, column]) => ({
			name,
			resultTableName,
			column,
		}));
	}

	public buildUpdateQuery<TTable extends AnyPgTable>({
		table,
		set,
		where,
		returning,
	}: PgUpdateConfig<TTable>): AnySQL {
		const setSql = this.buildUpdateSet(table, set);

		const returningSql = returning
<<<<<<< HEAD
			? sql<GetTableName<TTable>>` returning ${sql.fromList(
					this.prepareTableFieldsForQuery(returning, { isSingleTable: true }),
			  )}`
=======
			? sql` returning ${this.buildSelection(returning, { isSingleTable: true })}`
>>>>>>> e18a1a99
			: undefined;

		const whereSql = where ? sql` where ${where}` : undefined;

		return sql`update ${table} set ${setSql}${whereSql}${returningSql}`;
	}

	/**
	 * Builds selection SQL with provided fields/expressions
	 *
	 * Examples:
	 *
	 * `select <selection> from`
	 *
	 * `insert ... returning <selection>`
	 *
	 * If `isSingleTable` is true, then columns won't be prefixed with table name
	 */
	private buildSelection(
		columns: PgSelectFieldsOrdered,
		{ isSingleTable = false }: { isSingleTable?: boolean } = {},
	): AnyPgSQL {
		const columnsLen = columns.length;

		const chunks = columns
			.map(({ column }, i) => {
				const chunk: SQLSourceParam<TableName>[] = [];

				if (column instanceof SQLResponse) {
					if (isSingleTable) {
						chunk.push(
							new SQL(
								column.sql.queryChunks.map((c) => {
									if (c instanceof PgColumn) {
										return new Name(c.name);
									}
									return c;
								}),
							),
						);
					} else {
						chunk.push(column.sql);
					}
				} else if (column instanceof Column) {
					if (isSingleTable) {
						chunk.push(new Name(column.name));
					} else {
						chunk.push(column);
					}
				}

				if (i < columnsLen - 1) {
					chunk.push(sql`, `);
				}

				return chunk;
			})
			.flat(1);

		return sql.fromList(chunks);
	}

	public buildSelectQuery({
		fields,
		where,
		table,
		joins,
		orderBy,
		limit,
		offset,
	}: PgSelectConfig): AnyPgSQL {
		const joinKeys = Object.keys(joins);

		const selection = this.buildSelection(fields, { isSingleTable: joinKeys.length === 0 });

		const joinsArray: AnyPgSQL[] = [];

		joinKeys.forEach((tableAlias, index) => {
			if (index === 0) {
				joinsArray.push(sql` `);
			}
			const joinMeta = joins[tableAlias]!;
			const alias =
				joinMeta.aliasTable[tableName] === joinMeta.table[tableName]
					? undefined
					: joinMeta.aliasTable;
			joinsArray.push(
				sql`${sql.raw(joinMeta.joinType)} join ${joinMeta.table} ${alias} on ${
					joinMeta.on
				}`,
			);
			if (index < joinKeys.length - 1) {
				joinsArray.push(sql` `);
			}
		});

		const joinsSql = sql.fromList(joinsArray);

		const whereSql = where ? sql` where ${where}` : undefined;

		const orderByList: AnyPgSQL[] = [];
		orderBy.forEach((orderByValue, index) => {
			orderByList.push(orderByValue);

			if (index < orderBy.length - 1) {
				orderByList.push(sql`, `);
			}
		});

		const orderBySql =
			orderByList.length > 0 ? sql` order by ${sql.fromList(orderByList)}` : undefined;

		const limitSql = limit ? sql` limit ${limit}` : undefined;

		const offsetSql = offset ? sql` offset ${offset}` : undefined;

		return sql`select ${selection} from ${table}${joinsSql}${whereSql}${orderBySql}${limitSql}${offsetSql}`;
	}

	public buildInsertQuery({ table, values, onConflict, returning }: AnyPgInsertConfig): AnyPgSQL {
		const valuesSqlList: ((SQLSourceParam<TableName> | AnyPgSQL)[] | AnyPgSQL)[] = [];
		const columns: Record<string, AnyPgColumn> = table[tableColumns];
		const columnKeys = Object.keys(columns);
		const insertOrder = Object.values(columns).map((column) => new Name(column.name));

		values.forEach((value, valueIndex) => {
			const valueList: (SQLSourceParam<TableName> | AnyPgSQL)[] = [];
			columnKeys.forEach((colKey) => {
				const colValue = value[colKey];
				const column = columns[colKey]!;
				if (typeof colValue === 'undefined') {
					valueList.push(sql`default`);
				} else if (colValue instanceof SQL || colValue === null) {
					valueList.push(colValue);
				} else {
					valueList.push(param(colValue, column));
				}
			});
			valuesSqlList.push(valueList);
			if (valueIndex < values.length - 1) {
				valuesSqlList.push(sql`, `);
			}
		});

		const valuesSql = sql.fromList(valuesSqlList);

		const returningSql = returning
<<<<<<< HEAD
			? sql` returning ${sql.fromList(
					this.prepareTableFieldsForQuery(returning, { isSingleTable: true }),
			  )}`
=======
			? sql` returning ${this.buildSelection(returning, { isSingleTable: true })}`
>>>>>>> e18a1a99
			: undefined;

		const onConflictSql = onConflict ? sql` on conflict ${onConflict}` : undefined;

		return sql`insert into ${table} ${insertOrder} values ${valuesSql}${onConflictSql}${returningSql}`;
	}

	public prepareSQL(sql: AnyPgSQL): PgPreparedQuery {
		return sql.toQuery<PgColumnDriverDataType>({
			escapeName: this.escapeName,
			escapeParam: this.escapeParam,
		});
	}
}

export type AnyPgDialect = PgDialect<Record<string, AnyPgTable>>;

export type BuildTableNamesMap<TSchema extends Record<string, AnyPgTable>> = {
	[Key in keyof TSchema & string as Unwrap<GetTableName<TSchema[Key]>>]: Key;
};

export type PGDatabase<TSchema extends Record<string, AnyPgTable>> = Simplify<
	{
		[TTableName in keyof TSchema & string]: TSchema[TTableName] extends AnyPgTable<TableName>
			? PgTableOperations<TSchema[TTableName], BuildTableNamesMap<TSchema>>
			: never;
	} & {
		execute<T extends QueryResultRow = QueryResultRow>(
			query: PgPreparedQuery | AnyPgSQL,
		): Promise<T>;
	},
	{ deep: true }
>;

export interface PgConnectorOptions {
	logger?: Logger;
}

export class PgConnector<TDBSchema extends Record<string, AnyPgTable>>
	implements Connector<PgSession, PGDatabase<TDBSchema>>
{
	dialect: Dialect<PgSession, PGDatabase<TDBSchema>>;
	driver: Driver<PgSession>;

	constructor(client: PgClient, dbSchema: TDBSchema, options: PgConnectorOptions = {}) {
		this.dialect = new PgDialect(dbSchema);
		this.driver = new PgDriver(client, { logger: options.logger });
	}
}<|MERGE_RESOLUTION|>--- conflicted
+++ resolved
@@ -7,11 +7,7 @@
 	Logger,
 	MigrationMeta,
 	NoopLogger,
-<<<<<<< HEAD
-=======
 	param,
-	Session,
->>>>>>> e18a1a99
 	sql,
 } from 'drizzle-orm';
 import { ColumnData, TableName, Unwrap } from 'drizzle-orm/branded-types';
@@ -22,13 +18,7 @@
 
 import { AnyPgColumn, PgColumn } from './columns';
 import { PgSelectFields, PgSelectFieldsOrdered, PgTableOperations } from './operations';
-import {
-	AnyPgInsertConfig,
-	PgDeleteConfig,
-	PgSelectConfig,
-	PgUpdateConfig,
-	PgUpdateSet,
-} from './queries';
+import { AnyPgInsertConfig, PgDeleteConfig, PgSelectConfig, PgUpdateConfig, PgUpdateSet } from './queries';
 import { AnyPgSQL, PgPreparedQuery } from './sql';
 import { AnyPgTable } from './table';
 
@@ -129,8 +119,8 @@
 		try {
 			for await (const migration of migrations) {
 				if (
-					!lastDbMigration ||
-					parseInt(lastDbMigration[2], 10)! < migration.folderMillis
+					!lastDbMigration
+					|| parseInt(lastDbMigration[2], 10)! < migration.folderMillis
 				) {
 					await session.query(migration.sql, []);
 					await session.query(
@@ -196,14 +186,7 @@
 		returning,
 	}: PgDeleteConfig<TTable>): AnyPgSQL<GetTableName<TTable>> {
 		const returningSql = returning
-<<<<<<< HEAD
-			? sql.fromList([
-					sql` returning `,
-					...this.prepareTableFieldsForQuery(returning, { isSingleTable: true }),
-			  ])
-=======
 			? sql` returning ${this.buildSelection(returning, { isSingleTable: true })}`
->>>>>>> e18a1a99
 			: undefined;
 
 		const whereSql = where ? sql` where ${where}` : undefined;
@@ -255,13 +238,7 @@
 		const setSql = this.buildUpdateSet(table, set);
 
 		const returningSql = returning
-<<<<<<< HEAD
-			? sql<GetTableName<TTable>>` returning ${sql.fromList(
-					this.prepareTableFieldsForQuery(returning, { isSingleTable: true }),
-			  )}`
-=======
 			? sql` returning ${this.buildSelection(returning, { isSingleTable: true })}`
->>>>>>> e18a1a99
 			: undefined;
 
 		const whereSql = where ? sql` where ${where}` : undefined;
@@ -344,14 +321,11 @@
 				joinsArray.push(sql` `);
 			}
 			const joinMeta = joins[tableAlias]!;
-			const alias =
-				joinMeta.aliasTable[tableName] === joinMeta.table[tableName]
-					? undefined
-					: joinMeta.aliasTable;
+			const alias = joinMeta.aliasTable[tableName] === joinMeta.table[tableName]
+				? undefined
+				: joinMeta.aliasTable;
 			joinsArray.push(
-				sql`${sql.raw(joinMeta.joinType)} join ${joinMeta.table} ${alias} on ${
-					joinMeta.on
-				}`,
+				sql`${sql.raw(joinMeta.joinType)} join ${joinMeta.table} ${alias} on ${joinMeta.on}`,
 			);
 			if (index < joinKeys.length - 1) {
 				joinsArray.push(sql` `);
@@ -371,8 +345,7 @@
 			}
 		});
 
-		const orderBySql =
-			orderByList.length > 0 ? sql` order by ${sql.fromList(orderByList)}` : undefined;
+		const orderBySql = orderByList.length > 0 ? sql` order by ${sql.fromList(orderByList)}` : undefined;
 
 		const limitSql = limit ? sql` limit ${limit}` : undefined;
 
@@ -409,13 +382,7 @@
 		const valuesSql = sql.fromList(valuesSqlList);
 
 		const returningSql = returning
-<<<<<<< HEAD
-			? sql` returning ${sql.fromList(
-					this.prepareTableFieldsForQuery(returning, { isSingleTable: true }),
-			  )}`
-=======
 			? sql` returning ${this.buildSelection(returning, { isSingleTable: true })}`
->>>>>>> e18a1a99
 			: undefined;
 
 		const onConflictSql = onConflict ? sql` on conflict ${onConflict}` : undefined;
